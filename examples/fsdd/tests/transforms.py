from zeno import transform, ZenoOptions
import os
import librosa
import soundfile as sf


<<<<<<< HEAD
# @transform
# def lower_amplitude(df, ops: ZenoOptions):
#     files = [os.path.join(ops.data_path, f) for f in df[ops.data_column]]
#     amps = []
#     for audio in files:
#         y, sr = librosa.load(audio)
#         y = y / 10
#         amps.append(audio.split("/")[-1])
#         sf.write(os.path.join(ops.output_path, audio.split("/")[-1]), y, sr)
#     return amps
=======
@transform
def lower_amplitude(df, ops: ZenoOptions):
    files = [os.path.join(ops.data_path, f) for f in df[ops.data_column]]
    amps = []
    for audio in files:
        y, sr = librosa.load(audio)
        y = y / 10
        amps.append(audio.split("/")[-1])
        sf.write(os.path.join(ops.output_path, audio.split("/")[-1]), y, sr)
    return amps
>>>>>>> 490a7aca
<|MERGE_RESOLUTION|>--- conflicted
+++ resolved
@@ -4,7 +4,6 @@
 import soundfile as sf
 
 
-<<<<<<< HEAD
 # @transform
 # def lower_amplitude(df, ops: ZenoOptions):
 #     files = [os.path.join(ops.data_path, f) for f in df[ops.data_column]]
@@ -14,16 +13,4 @@
 #         y = y / 10
 #         amps.append(audio.split("/")[-1])
 #         sf.write(os.path.join(ops.output_path, audio.split("/")[-1]), y, sr)
-#     return amps
-=======
-@transform
-def lower_amplitude(df, ops: ZenoOptions):
-    files = [os.path.join(ops.data_path, f) for f in df[ops.data_column]]
-    amps = []
-    for audio in files:
-        y, sr = librosa.load(audio)
-        y = y / 10
-        amps.append(audio.split("/")[-1])
-        sf.write(os.path.join(ops.output_path, audio.split("/")[-1]), y, sr)
-    return amps
->>>>>>> 490a7aca
+#     return amps