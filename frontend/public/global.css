html,
body {
	position: relative;
	width: 100%;
	height: 100%;
}

body {
	color: #333;
	margin: 0;
	padding: 0;
	box-sizing: border-box;
	font-family: "Open Sans", Roboto, Oxygen-Sans, Ubuntu, Cantarell,
		"Helvetica Neue", sans-serif;
	font-size: 14px;
}

p {
	font-size: 14px;
<<<<<<< HEAD
	color: #989895;
}

h4 {
	font-size: 12px;
	font-weight: 500;
    color: #989895;
=======
	color: #545454;
}

h4 {
	font-size: 14px;
	font-weight: 500;
	color: #545454;
>>>>>>> 417ccf30
}

h2 {
	font-weight: 500;
}

.mdc-data-table__pagination {
	border-top-width: 0px;
}

table {
	overflow: visible;
}

.end-cell {
	border-right: 1px solid #e0e0e0;
}

.remove {
	cursor: pointer;
}<|MERGE_RESOLUTION|>--- conflicted
+++ resolved
@@ -17,15 +17,6 @@
 
 p {
 	font-size: 14px;
-<<<<<<< HEAD
-	color: #989895;
-}
-
-h4 {
-	font-size: 12px;
-	font-weight: 500;
-    color: #989895;
-=======
 	color: #545454;
 }
 
@@ -33,7 +24,6 @@
 	font-size: 14px;
 	font-weight: 500;
 	color: #545454;
->>>>>>> 417ccf30
 }
 
 h2 {
