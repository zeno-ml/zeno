<script lang="ts">
	import { onMount } from "svelte";
	import Router from "svelte-spa-router";
	import Explore from "./Explore.svelte";
	import Predict from "./Predict.svelte";
	import Report from "./Report.svelte";
	import Header from "./general/Header.svelte";
	import ReportPage from "./report/report-page/ReportPage.svelte";
<<<<<<< HEAD

	import {
		folders,
		metric,
		metrics,
		model,
		models,
		ready,
		reports,
		rowsPerPage,
		selections,
		settings,
		slices,
		status,
		tags,
	} from "./stores";
	import { columnHash } from "./util/util";
	import { ZenoService } from "./zenoservice";
=======
	import { selections, status } from "./stores";
	import { columnHash, getInitialData } from "./util/util";
>>>>>>> c3cbb74e

	const routes = {
		"/": Explore,
		"/predict/": Predict,
		"/explore/": Explore,
		"/report/": Report,
		"/report/:id": ReportPage,
		"*": Explore,
	};

<<<<<<< HEAD
	async function getInitialData() {
		const sets = await ZenoService.getSettings();
		settings.set(sets);
		rowsPerPage.set(sets.samples);

		const inits = await ZenoService.getInitialInfo();
		models.set(inits.models);
		metrics.set(inits.metrics);
		folders.set(inits.folders);

		model.set(
			inits.models.length > 0 ? inits.models[inits.models.length - 1] : ""
		);
		metric.set(inits.metrics.length > 0 ? inits.metrics[0] : "");

		const slicesRes = await ZenoService.getSlices();
		slices.set(new Map(Object.entries(slicesRes)));

		const tagsRes = await ZenoService.getTags();
		tags.set(new Map(Object.entries(tagsRes)));

		const reportsRes = await ZenoService.getReports();
		reports.set(reportsRes);

		ready.set(true);
	}

=======
>>>>>>> c3cbb74e
	status.subscribe((stat) => {
		let tempSelections = {};
		stat.completeColumns
			.filter((col) => !$selections.metadata[columnHash(col)])
			.forEach((col) => {
				tempSelections[columnHash(col)] = { predicates: [], join: "" };
			});
		selections.update((sels) => ({
			slices: sels.slices,
			metadata: tempSelections,
			tags: sels.tags,
		}));
	});

	onMount(() => getInitialData());
</script>

<main>
	<Header />
	<div id="main">
		<Router {routes} />
	</div>
</main>

<style>
	* :global(.demo-list) {
		max-width: 50px;
	}

	main {
		display: flex;
		flex-direction: row;
		text-align: left;
	}

	@media (min-width: 640px) {
		main {
			max-width: none;
		}
	}

	#main {
		width: calc(100vw - 50px);
	}
</style><|MERGE_RESOLUTION|>--- conflicted
+++ resolved
@@ -6,29 +6,8 @@
 	import Report from "./Report.svelte";
 	import Header from "./general/Header.svelte";
 	import ReportPage from "./report/report-page/ReportPage.svelte";
-<<<<<<< HEAD
-
-	import {
-		folders,
-		metric,
-		metrics,
-		model,
-		models,
-		ready,
-		reports,
-		rowsPerPage,
-		selections,
-		settings,
-		slices,
-		status,
-		tags,
-	} from "./stores";
-	import { columnHash } from "./util/util";
-	import { ZenoService } from "./zenoservice";
-=======
 	import { selections, status } from "./stores";
 	import { columnHash, getInitialData } from "./util/util";
->>>>>>> c3cbb74e
 
 	const routes = {
 		"/": Explore,
@@ -39,36 +18,6 @@
 		"*": Explore,
 	};
 
-<<<<<<< HEAD
-	async function getInitialData() {
-		const sets = await ZenoService.getSettings();
-		settings.set(sets);
-		rowsPerPage.set(sets.samples);
-
-		const inits = await ZenoService.getInitialInfo();
-		models.set(inits.models);
-		metrics.set(inits.metrics);
-		folders.set(inits.folders);
-
-		model.set(
-			inits.models.length > 0 ? inits.models[inits.models.length - 1] : ""
-		);
-		metric.set(inits.metrics.length > 0 ? inits.metrics[0] : "");
-
-		const slicesRes = await ZenoService.getSlices();
-		slices.set(new Map(Object.entries(slicesRes)));
-
-		const tagsRes = await ZenoService.getTags();
-		tags.set(new Map(Object.entries(tagsRes)));
-
-		const reportsRes = await ZenoService.getReports();
-		reports.set(reportsRes);
-
-		ready.set(true);
-	}
-
-=======
->>>>>>> c3cbb74e
 	status.subscribe((stat) => {
 		let tempSelections = {};
 		stat.completeColumns
