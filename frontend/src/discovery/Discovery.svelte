--- conflicted
+++ resolved
@@ -10,7 +10,6 @@
 	import MetadataBar from "../metadata/MetadataPanel.svelte";
 	import Scatter from "./scatterplot/LegendaryScatter.svelte";
 	import Samples from "../samples/Samples.svelte";
-<<<<<<< HEAD
 	import SampleOptions from "../samples/SampleOptions.svelte";
 	import Button from "@smui/button";
 	import TextField from "@smui/textfield";
@@ -27,24 +26,13 @@
 		metadataSelections,
 		sliceSelections,
 	} from "../stores";
-=======
-	import OptionsBar from "../OptionsBar.svelte";
-	import Node from "./node/Node.svelte";
-
-	import * as pipeline from "./pipeline";
-	import { filteredTable, model, settings, colorSpec, table } from "../stores";
->>>>>>> fbd231fe
 	import { columnHash } from "../util/util";
 	import * as aq from "arquero";
 
-<<<<<<< HEAD
 	import type { LegendaryScatterPoint } from "./scatterplot/scatter";
 	import type ColumnTable from "arquero/dist/types/table/column-table";
 
 	export let scatterWidth = 899;
-=======
-	export let scatterWidth = 800;
->>>>>>> fbd231fe
 	export let scatterHeight = 550;
 
 	const PIPELINE_ID = "initial_pipeline";
@@ -201,7 +189,6 @@
 	}
 </script>
 
-<OptionsBar />
 <div id="main">
 	<div id="metadata-bar-view">
 		<MetadataBar shouldColor />
@@ -346,15 +333,8 @@
 		<div class="horizontal-divider" style:margin-bottom="5px" />
 		<!-- Instances view -->
 		<div id="samples-view">
-<<<<<<< HEAD
 			<SampleOptions />
 			<Samples table={$filteredTable} />
-=======
-			<Samples
-				table={lassoSelectTable === null || lassoSelectTable?.size === 0
-					? $filteredTable
-					: lassoSelectTable} />
->>>>>>> fbd231fe
 		</div>
 	</div>
 </div>
