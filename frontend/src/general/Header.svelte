<script lang="ts">
	import {
		mdiApi,
		mdiChartBoxOutline,
		mdiCompassOutline,
		mdiGithub,
	} from "@mdi/js";
	import { Svg } from "@smui/common";
	import IconButton, { Icon } from "@smui/icon-button";
	import Tooltip, { Wrapper } from "@smui/tooltip";

	import { location } from "svelte-spa-router";

	import { tab } from "../stores";
	import { updateTab } from "../util/util";

	location.subscribe((d) => {
		let p = d.split("/")[1];
		if (!p) {
			tab.set("explore");
		} else {
			tab.set(p);
		}
	});
</script>

<header>
	<div class="inline">
		<a href="/">
			<img
				style="width:30px"
				src="build/zeno.png"
				alt="Square spiral logo next to 'Zeno'" />
		</a>
		<div id="tabs">
			<Wrapper>
				<div
					class="item {$tab === 'explore' ? 'selected' : ''}"
					on:keydown={() => ({})}
					on:click={() => updateTab("explore")}>
					<div class="icon">
						<Icon component={Svg} viewBox="0 0 24 24">
							<path
								fill={$tab === "explore" ? "#6a1b9a" : "black"}
								d={mdiCompassOutline} />
						</Icon>
					</div>
				</div>
				<Tooltip xPos="end">Explore your data and create slices</Tooltip>
			</Wrapper>
			<Wrapper>
				<div
					class="item {$tab === 'report' ? 'selected' : ''}"
					on:keydown={() => ({})}
					on:click={() => updateTab("report")}>
					<div class="icon">
						<Icon component={Svg} viewBox="0 0 24 24">
							<path
								fill={$tab === "report" ? "#6a1b9a" : "black"}
								d={mdiChartBoxOutline} />
						</Icon>
					</div>
				</div>
				<Tooltip xPos="end">Create reports of your slices</Tooltip>
			</Wrapper>
		</div>
	</div>

	<div class="icons">
		<Wrapper>
			<IconButton href="http://zenoml.com/docs/intro/">
				<Icon component={Svg} viewBox="0 0 24 24">
					<path fill="black" d={mdiApi} />
				</Icon>
			</IconButton>
			<Tooltip xPos="end" yPos="above">Read the documentation</Tooltip>
		</Wrapper>
		<Wrapper>
			<IconButton href="https://github.com/zeno-ml/zeno">
				<Icon component={Svg} viewBox="0 0 24 24">
					<path fill="black" d={mdiGithub} />
				</Icon>
			</IconButton>
			<Tooltip xPos="end" yPos="above">See the code on GitHub</Tooltip>
		</Wrapper>
	</div>
</header>

<style>
	header {
		height: 100vh;
		width: 50px;
		display: flex;
		color: black;
		flex-direction: column;
		justify-content: space-between;
<<<<<<< HEAD
		background: #F2F2EE;
=======
		background: #f2f2ee;
>>>>>>> 417ccf30
	}

	img {
		align-self: center;
		margin-top: 30px;
		margin-bottom: 10px;
	}

	.inline {
		display: flex;
		flex-direction: column;
		align-items: center;
		justify-content: center;
	}

	.icon {
		width: 24px;
		height: 24px;
	}
	.icons {
		margin: 0px auto;
		display: flex;
		flex-direction: column;
		align-items: center;
		justify-content: center;
	}
	.item {
		margin: 0px auto;
		display: flex;
		align-items: center;
		cursor: pointer;
		padding-left: 10px;
		padding-right: 10px;
		padding-top: 10px;
		padding-bottom: 10px;
	}

	.item:hover {
		background-color: #f5f5f5;
	}

	.selected {
		color: #6a1b9a;
		font-weight: 500;
	}

	#tabs {
		display: flex;
		flex-direction: column;
		margin-top: 10px;
	}
</style><|MERGE_RESOLUTION|>--- conflicted
+++ resolved
@@ -94,11 +94,7 @@
 		color: black;
 		flex-direction: column;
 		justify-content: space-between;
-<<<<<<< HEAD
-		background: #F2F2EE;
-=======
 		background: #f2f2ee;
->>>>>>> 417ccf30
 	}
 
 	img {
