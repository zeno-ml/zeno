/// <reference types="svelte" />

interface Settings {
	view: string;
	idColumn: ZenoColumn;
	labelColumn: ZenoColumn;
	dataColumn: ZenoColumn;
	dataOrigin: string;
	metadataColumns: ZenoColumn[];
	samples: number;
	totalSize: number;
}

interface WSResponse {
	status: string;
	doneProcessing: boolean;
	completeColumns: ZenoColumn[];
}

interface MetricKey {
	sli: Slice;
	model: string = "";
	metric: string;
}

interface FilterPredicateGroup {
	predicates: (FilterPredicate | FilterPredicateGroup)[];
	// '', & or |
	join: string;
}

interface FilterPredicate {
	column: ZenoColumn;
	// >, <, ==, !=, >=, <=
	operation: string;
	value: string | boolean | number;
	// '', & or |
	join?: string;
}

interface HistogramEntry {
	bucket: number | string | boolean;
	bucketEnd?: number | string | boolean;
	count?: number;
	filteredCount?: number;
	metric?: number;
}

interface Slice {
	sliceName: string;
	folder: string;
	filterPredicates?: FilterPredicateGroup;
}

<<<<<<< HEAD
/**
 * probably a better way to make this a FilterPredicate
 * for the id metadata value \(o_o)/ who knows
 *
 * Made an interface because might add more properties later
 */
interface FilterIds {
	ids: string[];
=======
interface SliceMetric {
	metric: float | null;
	size: int;
>>>>>>> d1186569
}

interface Result {
	metric: number;
	size: number;
}

interface ReportPredicate {
	sliceName: string;
	metric: string;
}

interface Report {
	name: string;
	reportType: string;
	reportPredicates: ReportPredicate[];
}

interface ZenoColumn {
	columnType: ZenoColumnType;
	name: string;
	metadataType?: MetadataType;
	// model is only set for OUTPUT columnTypes.
	model?: string;
}

// columnar points
interface Points2D {
	x: Float32Array;
	y: Float32Array;
	color: Float32Array;
	opacity: Float32Array;
	domain: (number | string)[];
	dataType: string;
	ids: string[];
}

declare namespace svelte.JSX {
	// eslint-disable-next-line @typescript-eslint/no-unused-vars
	interface DOMAttributes<T> {
		onclick_outside?: CompositionEventHandler<T>;
	}
}

declare namespace View {
	type Options = object;
	type SetOptions = (options: Options) => void;
	type Entry = object;

	// component injected into div provided
	type Component = (
		div: HTMLDivElement,
		options: Options,
		entry: Entry,
		modelColumn: string,
		labelColumn: string,
		dataColumn: string,
		dataOrigin: string,
		idColumn: string
	) => void;

	// component injected into div provided
	type OptionsComponent = (div: HTMLDivElement, setOptions: SetOptions) => void;
}<|MERGE_RESOLUTION|>--- conflicted
+++ resolved
@@ -52,7 +52,6 @@
 	filterPredicates?: FilterPredicateGroup;
 }
 
-<<<<<<< HEAD
 /**
  * probably a better way to make this a FilterPredicate
  * for the id metadata value \(o_o)/ who knows
@@ -61,11 +60,11 @@
  */
 interface FilterIds {
 	ids: string[];
-=======
+}
+
 interface SliceMetric {
 	metric: float | null;
 	size: int;
->>>>>>> d1186569
 }
 
 interface Result {
