--- conflicted
+++ resolved
@@ -91,13 +91,12 @@
 	}
 }
 
-<<<<<<< HEAD
 // columnar points
 interface Points2D {
 	x: Float32Array;
 	y: Float32Array;
 	ids: string[];
-=======
+
 declare namespace View {
 	type Options = object;
 	type SetOptions = (options: Options) => void;
@@ -118,5 +117,4 @@
 
 	// component injected into div provided
 	type OptionsComponent = (div: HTMLDivElement, setOptions: SetOptions) => void;
->>>>>>> 4962c2b1
 }