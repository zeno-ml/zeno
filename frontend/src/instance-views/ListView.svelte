--- conflicted
+++ resolved
@@ -13,7 +13,7 @@
 		sort,
 		status,
 		selectionPredicates,
-		selectionIds
+		selectionIds,
 	} from "../stores";
 	import { getFilteredTable } from "../api/table";
 	import { columnHash } from "../util/util";
@@ -47,12 +47,7 @@
 		getFilteredTable(
 			$status.completeColumns,
 			$selectionPredicates,
-<<<<<<< HEAD
-			$selectionIds,
-			$zenoState,
-=======
 			$model,
->>>>>>> 10f2cce2
 			[start, end],
 			$sort
 		).then((res) => (table = res));
