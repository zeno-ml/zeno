--- conflicted
+++ resolved
@@ -12,17 +12,14 @@
 		getEntry,
 		projectEmbedInto2D,
 	} from "../../api/api";
-<<<<<<< HEAD
 	import { getFilteredIds } from "../../api/table";
-	import { model, selectionIds, selectionPredicates } from "../../stores";
 	import {
-		createScalesWebgGLExtent,
-		type ReglScatterData,
-	} from "./regl-scatter";
-=======
-	import { model, status } from "../../stores";
+		model,
+		selectionIds,
+		selectionPredicates,
+		status,
+	} from "../../stores";
 	import { createScalesWebgGLExtent } from "./regl-scatter";
->>>>>>> a9b1cf23
 
 	import type {
 		ReglScatterPointDispatch,
@@ -39,9 +36,7 @@
 	let pointSizeSlider = 3;
 	let embedExists = false;
 	let points: Points2D;
-	let reglScatterData: ReglScatterData; // just a different format using the points
 	let computingPoints = false; // spinner when true
-<<<<<<< HEAD
 	let dehighlightPoints = () => {
 		// nada
 	};
@@ -49,11 +44,9 @@
 		// nada
 	};
 	let pointOpacities: number[] = [];
-=======
 	// column to color scatterplot by
 	let colorByColumn: ZenoColumn = $status.completeColumns[0];
 
->>>>>>> a9b1cf23
 	let pointToWebGL: WebGLExtentScalers; // functions to scale points
 	let pointHover: ReglScatterPointDispatch;
 	let hoverViewDivEl: HTMLDivElement; // show view on point hover
@@ -73,15 +66,6 @@
 		getPointOpacities($selectionPredicates).then((filteredOpacities) => {
 			pointOpacities = filteredOpacities;
 		});
-	}
-
-	$: if (points) {
-		reglScatterData = {
-			x: points.x,
-			y: points.y,
-			ids: points.ids,
-			category: pointOpacities,
-		};
 	}
 
 	// gets ran once scatter has mounted and only once
@@ -234,7 +218,7 @@
 					<div class="overlay">
 						<ReglScatter
 							style="outline: 1px solid lavender"
-							data={reglScatterData}
+							data={points}
 							pointSize={pointSizeSlider}
 							pointColor="#6a1b9a"
 							{width}
