<script lang="ts">
	import NoEmbed from "./NoEmbed.svelte";
	import ReglScatter from "./regl-scatter/ReglScatter.svelte";
	import ScatterHelp from "./ScatterHelp.svelte";
	import ScatterSettings from "./ScatterSettings.svelte";

	import { BarLoader as Spinner } from "svelte-loading-spinners";
	import {
		checkEmbedExists,
		createViewComponent,
		getEntry,
		projectEmbedInto2D,
<<<<<<< HEAD
	} from "../../api";
	import { model, selectionIds, selectionPredicates } from "../../stores";
	import {
		createScalesWebgGLExtent,
		type ReglScatterData,
	} from "./regl-scatter";
	import { getFilteredIds } from "../../api";
=======
	} from "../../api/api";
	import { model } from "../../stores";
	import { createScalesWebgGLExtent } from "./regl-scatter";
>>>>>>> 10f2cce2

	import type {
		ReglScatterPointDispatch,
		WebGLExtentScalers,
	} from "./regl-scatter";
	import { onDestroy } from "svelte";

	export let viewFunction: View.Component;
	export let viewOptions: View.Options = {};
	export let autoResize = true;

	let height = 850; // canvas dims
	let width = 1000; // canvas dims
	let pointSizeSlider = 3;
	let embedExists = false;
	let points: Points2D;
	let computingPoints = false; // spinner when true
	let dehighlightPoints = () => {
		// nada
	};
	let filterPredicatesIds: string[] = [];
	let opacities: number[] = [];

	let pointToWebGL: WebGLExtentScalers; // functions to scale points
	let pointHover: ReglScatterPointDispatch;
	let hoverViewDivEl: HTMLDivElement; // show view on point hover
	let containerEl: HTMLDivElement; // save so I can resize

	$: project2DOnModelAndTransformChange($model);
	$: {
		if (containerEl && autoResize) {
			resizeScatter();
		}
	}
	$: if ($selectionIds.ids.length === 0) {
		dehighlightPoints();
	}

	$: if (points) {
		if (filterPredicatesIds.length > 0) {
			opacities = points.ids.map((id) =>
				filterPredicatesIds.includes(id) ? 1 : 0.25
			);
		} else {
			opacities = new Array(points.ids.length).fill(1);
		}
	}

	const unsubscribe = selectionPredicates.subscribe(async (sp) => {
		if (points) {
			const ids = await getFilteredIds(sp);
			filterPredicatesIds = ids;
		}
	});

	onDestroy(() => {
		unsubscribe();
	});

	/**
	 * Main driver behind fetching the projected points and displaying
	 * them in the scale that WebGL expects between [-1, 1]
	 */
	async function project2DOnModelAndTransformChange(model: string) {
		embedExists = await checkEmbedExists(model);

		if (embedExists) {
			// show spinner
			computingPoints = true;

			// requests tsne from backend
			points = (await projectEmbedInto2D(model)) as Points2D;

			// simply scales the points between [-1, 1]
			pointToWebGL = createScalesWebgGLExtent(points);
			pointToWebGL.scale(points);

			// stop spinner
			computingPoints = false;
		}
	}

	/**
	 * Shows the instance view of the current hovering point
	 * on top of the scatterplot by globally updating hoverViewDivEl
	 * and receiving mouseinfo from ReglScatterplot
	 */
	async function showViewOnPoint(e: CustomEvent<ReglScatterPointDispatch>) {
		pointHover = e.detail;
		const id = points.ids[pointHover.index];

		// fetch the row from the backend given that Id
		const entry = await getEntry(id);

		// create the data view component and replace the div with the new component
		createViewComponent(viewFunction, entry, viewOptions, hoverViewDivEl);
	}

	function clearPointHover() {
		pointHover = undefined;
	}

	function resizeScatter() {
		if (containerEl && autoResize) {
			width = containerEl.clientWidth;
		}
	}

	/**
	 * Selects the points and gets the ids for the selected entries
	 *
	 * @todo make this native to the filter predicates somehow
	 * right now I just consider it separate
	 */
	function selectPoints(e: CustomEvent<number[]>) {
		const selectedIndices = e.detail;
		const selectedIds = selectedIndices.map((index) => points.ids[index]);
		selectionIds.set({ ids: selectedIds });
	}
	function deselectPoints() {
		selectionIds.set({ ids: [] });
	}
</script>

<svelte:window on:resize={resizeScatter} />

<div id="scatter-view" bind:clientHeight={height}>
	{#if embedExists}
		<div bind:this={containerEl} id="container">
			{#if !computingPoints}
				<!-- highlight hovering point with circle outline  -->
				<svg class="background" {width} {height}>
					{#if pointHover !== undefined}
						<circle
							cx={pointHover.canvasX}
							cy={pointHover.canvasY}
							r={15}
							fill="none"
							stroke="lavender" />
					{/if}
				</svg>

				<!-- Scatterplot and overlay instance on top of nearest point -->
				{#if points}
					<div class="overlay">
						<ReglScatter
							style="outline: 1px solid lavender"
							data={{
								...points,
								category: opacities,
							}}
							pointSize={pointSizeSlider}
							pointColor="#6a1b9a"
							{width}
							{height}
							on:pointOver={showViewOnPoint}
							on:pointOut={clearPointHover}
							on:select={selectPoints}
							on:deselect={deselectPoints}
							on:mount={(e) => {
								const reglScatterplot = e.detail;
								dehighlightPoints = reglScatterplot.deselect;
							}} />
						{#if pointHover !== undefined}
							<div
								id="hover-view"
								style:width="{100}px"
								style:height="{80}px"
								style:left="{pointHover.canvasX + 5}px"
								style:top="{pointHover.canvasY + 5}px">
								<div id="replace-view" bind:this={hoverViewDivEl} />
							</div>
						{/if}

						<!-- settings/controls for the scatterplot -->
						<div id="settings" class="frosted">
							<ScatterSettings bind:pointSizeSlider />
						</div>
					</div>

					<!-- extra hints like interactions -->
					<ScatterHelp />
				{/if}
			{:else}
				<!--  Loading bar -->
				<div id="loading-indicator" style:color="#6a1b9a">
					<Spinner color="#6a1b9a" size={80} />
					<b>Computing 2D projection</b> from
					<code>
						{$model}
					</code> embeddings
				</div>
			{/if}
		</div>
	{:else}
		<NoEmbed />
	{/if}
</div>

<style>
	#scatter-view {
		position: relative;
		height: calc(100vh - 170px);
	}
	#container {
		position: relative;
		width: auto;
		height: auto;
	}
	#hover-view {
		position: absolute;
		z-index: 2;
	}

	.overlay {
		position: relative;
		z-index: 1;
	}
	.background {
		position: absolute;
		top: 0;
		left: 0;
		z-index: 0;
	}
	.frosted {
		background: hsla(0, 0%, 95%, 0.3);
		backdrop-filter: blur(8px);
	}
	#settings {
		position: absolute;
		bottom: 10px;
		right: 10px;
		width: 300px;
		height: 80px;
		z-index: 999;
		padding-left: 20px;
		padding-top: 20px;
		box-shadow: 0px 0px 1px 1px hsla(0, 0%, 30%, 0.1);
		border-radius: 3px;
	}
</style><|MERGE_RESOLUTION|>--- conflicted
+++ resolved
@@ -10,19 +10,10 @@
 		createViewComponent,
 		getEntry,
 		projectEmbedInto2D,
-<<<<<<< HEAD
-	} from "../../api";
+	} from "../../api/api";
+	import { getFilteredIds } from "../../api/table";
 	import { model, selectionIds, selectionPredicates } from "../../stores";
-	import {
-		createScalesWebgGLExtent,
-		type ReglScatterData,
-	} from "./regl-scatter";
-	import { getFilteredIds } from "../../api";
-=======
-	} from "../../api/api";
-	import { model } from "../../stores";
 	import { createScalesWebgGLExtent } from "./regl-scatter";
->>>>>>> 10f2cce2
 
 	import type {
 		ReglScatterPointDispatch,
