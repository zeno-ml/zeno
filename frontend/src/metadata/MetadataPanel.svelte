--- conflicted
+++ resolved
@@ -1,9 +1,5 @@
 <script lang="ts">
-<<<<<<< HEAD
-	import { mdiFolderPlusOutline, mdiTagPlusOutline, mdiPlus, mdiPlusCircle, mdiPlusOutline } from "@mdi/js";
-=======
 	import { mdiFolderPlusOutline, mdiTagPlusOutline, mdiPlus, mdiPlusCircle } from "@mdi/js";
->>>>>>> 2a0c721e
 	import CircularProgress from "@smui/circular-progress";
 	import { Svg } from "@smui/common";
 	import IconButton, { Icon } from "@smui/icon-button";
@@ -302,16 +298,12 @@
 				<Wrapper>
 					<IconButton on:click={() => (showNewTag = !showNewTag)}>
 						<Icon component={Svg} viewBox="0 0 24 24">
-<<<<<<< HEAD
 							{#if $selectionIds.ids.length > 0}
 								<path fill="#6a1a9a" d={mdiPlusCircle} />
 							{:else}
 								<path fill="black" d={mdiPlus} />
 							{/if}
 							<!-- <path fill="black" d={mdiTagPlusOutline} /> -->
-=======
-							<path fill="black" d={mdiTagPlusOutline} />
->>>>>>> 2a0c721e
 						</Icon>
 					</IconButton>
 					<Tooltip xPos="start">Create a new tag</Tooltip>
