<script lang="ts">
	import { mdiFolderPlusOutline, mdiPlus, mdiPlusCircle } from "@mdi/js";
	import CircularProgress from "@smui/circular-progress";
	import { Svg } from "@smui/common";
	import IconButton, { Icon } from "@smui/icon-button";
	import Select, { Option } from "@smui/select";
	import Tooltip, { Wrapper } from "@smui/tooltip";
	import { InternMap } from "internmap";
	import {
		getHistogramCounts,
		getHistogramMetrics,
		getHistograms,
		type HistogramEntry,
	} from "../api/metadata";
	import { getMetricsForSlices } from "../api/slice";
	import {
		folders,
		metric,
		metricRange,
		metrics,
		model,
		models,
		selectionIds,
		selectionPredicates,
		selections,
		settings,
		showNewSlice,
		slices,
		sliceToEdit,
		requestingHistogramCounts,
		status,
	} from "../stores";
	import { columnHash } from "../util/util";
	import {
		ZenoColumnType,
		type MetricKey,
		type Slice,
		type ZenoColumn,
	} from "../zenoservice";
	import FolderCell from "./cells/FolderCell.svelte";
	import MetadataCell from "./cells/MetadataCell.svelte";
	import SliceCell from "./cells/SliceCell.svelte";
	import MetricRange from "./MetricRange.svelte";
	import NewFolderPopup from "./popups/NewFolderPopup.svelte";
	import NewSlicePopup from "./popups/NewSlicePopup.svelte";

	let metadataHistograms: InternMap<ZenoColumn, HistogramEntry[]> =
		new InternMap([], columnHash);
	let showNewFolder = false;

	$: res = getMetricsForSlices([
		<MetricKey>{
			sli: <Slice>{
				sliceName: "",
				folder: "",
				filterPredicates: { predicates: [], join: "" },
			},
			model: $model,
			metric: $metric,
		},
	]);

	// Get histogram buckets, counts, and metrics when columns update.
	status.subscribe((s) => {
		getHistograms(s.completeColumns, $model).then((res) => {
			getHistogramCounts(res, null, $selectionIds).then((res) => {
				if (res === undefined) {
					return;
				}
				metadataHistograms = res;
				getHistogramMetrics(res, null, $model, $metric, $selectionIds).then(
					(res) => {
						if (res !== undefined) {
							metadataHistograms = res;
						}
					}
				);
			});
		});
	});

	// Calculate histogram metrics when metric changes
	metric.subscribe((metric) => {
		if (metadataHistograms.size === 0) {
			return;
		}
		metricRange.set([Infinity, -Infinity]);
		getHistogramMetrics(
			metadataHistograms,
			null,
			$model,
			metric,
			$selectionIds
		).then((res) => {
			if (res === undefined) {
				return;
			}
			metadataHistograms = res;
		});
	});

	// Calculate histogram counts when model changes for postdistill columns
	model.subscribe((model) => {
		if (metadataHistograms.size === 0) {
			return;
		}
		getHistograms($status.completeColumns, model).then((res) => {
			getHistogramCounts(res, null, $selectionIds).then((res) => {
				if (res === undefined) {
					return;
				}
				metadataHistograms = res;
				getHistogramMetrics(res, null, model, $metric, $selectionIds).then(
					(res) => {
						if (res === undefined) {
							return;
						}
						metadataHistograms = res;
					}
				);
			});
		});
	});

	// when the selection Ids change, update the histograms
	selectionIds.subscribe((selectionIds) => {
		if (metadataHistograms.size === 0) {
			return;
		}
		getHistogramCounts(
			metadataHistograms,
			{
				predicates: $selectionPredicates,
				join: "&",
			},
			selectionIds
		).then((res) => {
			if (res === undefined) {
				return;
			}

			metadataHistograms = res;
			getHistogramMetrics(
				res,
				{
					predicates: $selectionPredicates,
					join: "&",
				},
				$model,
				$metric,
				selectionIds
			).then((res) => {
				if (res === undefined) {
					return;
				}
				metadataHistograms = res;
			});
		});
	});

	// Update counts and metrics when selection changes.
	selectionPredicates.subscribe((sels) => {
		if (metadataHistograms.size === 0) {
			return;
		}
		getHistogramCounts(
			metadataHistograms,
			{
				predicates: sels,
				join: "&",
			},
			$selectionIds
		).then((res) => {
			if (res === undefined) {
				return;
			}

			metadataHistograms = res;
			getHistogramMetrics(
				res,
				{
					predicates: sels,
					join: "&",
				},
				$model,
				$metric,
				$selectionIds
			).then((res) => {
				if (res === undefined) {
					return;
				}
				metadataHistograms = res;
			});
		});
	});
</script>

<div class="side-container">
	<div id="selections">
		{#if $model !== undefined}
			<Select
				bind:value={$model}
				label="Model"
				style="margin-right: 10px; width: 170px">
				{#each $models as m}
					<Option value={m}>{m}</Option>
				{/each}
			</Select>
		{/if}
		{#if $metric !== undefined}
			<Select bind:value={$metric} label="Metric" style="width: 170px">
				{#each $metrics as m}
					<Option value={m}>{m}</Option>
				{/each}
			</Select>
		{/if}
	</div>

	<div id="slice-header" class="inline">
		<h4>Slices</h4>
		<div class="inline">
			<div>
				<Wrapper>
					<IconButton on:click={() => (showNewFolder = !showNewFolder)}>
						<Icon component={Svg} viewBox="0 0 24 24">
							<path fill="black" d={mdiFolderPlusOutline} />
						</Icon>
					</IconButton>
					<Tooltip xPos="start">Create a new folder</Tooltip>
				</Wrapper>
				{#if showNewFolder}
					<NewFolderPopup bind:showNewFolder />
				{/if}
			</div>
			<div>
				<Wrapper>
					<IconButton
						on:click={() => {
							sliceToEdit.set(undefined);
							showNewSlice.set(true);
						}}>
						<Icon component={Svg} viewBox="0 0 24 24">
							{#if $selectionPredicates.length > 0}
								<path fill="#6a1a9a" d={mdiPlusCircle} />
							{:else}
								<path fill="black" d={mdiPlus} />
							{/if}
						</Icon>
					</IconButton>
					<Tooltip xPos="start">Create a new slice</Tooltip>
				</Wrapper>
				{#if $showNewSlice}
					<NewSlicePopup />
				{/if}
			</div>
		</div>
	</div>
	<div
		class={"overview " + ($selectionPredicates.length === 0 ? "selected" : "")}
		on:keydown={() => ({})}
		on:click={() => {
			selections.update((m) => {
				for (let key in m.metadata) {
					m.metadata[key] = { predicates: [], join: "&" };
				}
				return { slices: [], metadata: { ...m.metadata } };
			});
		}}>
		<div class="inline">All instances</div>

		<div class="inline">
			<span>
				{#await res then r}
					{r && r[0].metric ? r[0].metric.toFixed(2) : ""}
				{/await}
			</span>
			<span class="size">({$settings.totalSize})</span>
			<div style:width="36px" />
		</div>
	</div>

	{#each $folders as folder}
		<FolderCell {folder} />
	{/each}

	{#each [...$slices.values()].filter((s) => s.folder === "") as s}
		<SliceCell slice={s} />
	{/each}

	<div id="metric-header" class="inline" style:margin-top="10px">
		<div class="inline">
			<h4>Metadata</h4>
			{#if $requestingHistogramCounts}
				<CircularProgress
					style="height: 15px; width: 15px; margin-left: 10px;"
					indeterminate />
			{/if}
		</div>
		<MetricRange />
	</div>
	{#each $settings.metadataColumns.filter((m) => m.columnType === ZenoColumnType.METADATA) as col}
		<MetadataCell {col} histogram={metadataHistograms.get(col)} />
	{/each}

	{#each $status.completeColumns.filter((m) => m.columnType === ZenoColumnType.PREDISTILL) as col}
		<MetadataCell {col} histogram={metadataHistograms.get(col)} />
	{/each}

	{#if $model}
		{#each $status.completeColumns.filter((m) => m.columnType === ZenoColumnType.POSTDISTILL && m.model === $model) as col}
			<MetadataCell {col} histogram={metadataHistograms.get(col)} />
		{/each}
	{/if}
</div>

<style>
	#slice-header {
		position: sticky;
		top: -10px;
		z-index: 3;
		background-color: #fbfbfa;
		border-bottom: 0.5px solid #d1d1d1;
	}
	#metric-header {
		position: sticky;
		top: 40px;
		z-index: 2;
		background-color: #fbfbfa;
		border-bottom: 0.5px solid #d1d1d1;
	}
	.side-container {
		height: calc(100vh - 15px);
		width: 350px;
		min-width: 350px;
		max-width: 350px;
		padding-top: 10px;
		padding-bottom: 0px;
		padding-left: 15px;
		padding-right: 10px;
		overflow-y: scroll;
<<<<<<< HEAD
		background-color: #FBFBFA;
=======
		background-color: #fbfbfa;
>>>>>>> 417ccf30
	}
	.ghost-container {
		width: 100%;
		position: absolute;
	}
	#selections {
		display: flex;
		flex-direction: row;
		align-items: center;
		padding-bottom: 10px;
		padding-top: 5px;
	}
	.cell {
<<<<<<< HEAD
		border: 0.5px solid #EBEBEA;
=======
		border: 0.5px solid #d1d1d1;
>>>>>>> 417ccf30
		padding: 10px;
		min-width: 400px;
		width: 400px;
	}
	.inline {
		display: flex;
		align-items: center;
		justify-content: space-between;
	}
	.icon {
		width: 24px;
		height: 24px;
	}
	.overview {
		display: flex;
		align-items: center;
		border: 0.5px solid #e0e0e0;
		border-radius: 5px;
		padding-left: 10px;
		justify-content: space-between;
		padding-right: 10px;
		height: 36px;
		cursor: pointer;
	}
	.selected {
		background: #f9f5ff;
	}
	.size {
		font-style: italic;
		color: rgba(0, 0, 0, 0.4);
		margin-right: 10px;
		margin-left: 10px;
	}
</style><|MERGE_RESOLUTION|>--- conflicted
+++ resolved
@@ -338,11 +338,7 @@
 		padding-left: 15px;
 		padding-right: 10px;
 		overflow-y: scroll;
-<<<<<<< HEAD
-		background-color: #FBFBFA;
-=======
 		background-color: #fbfbfa;
->>>>>>> 417ccf30
 	}
 	.ghost-container {
 		width: 100%;
@@ -356,11 +352,7 @@
 		padding-top: 5px;
 	}
 	.cell {
-<<<<<<< HEAD
-		border: 0.5px solid #EBEBEA;
-=======
 		border: 0.5px solid #d1d1d1;
->>>>>>> 417ccf30
 		padding: 10px;
 		min-width: 400px;
 		width: 400px;
