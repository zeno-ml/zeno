--- conflicted
+++ resolved
@@ -53,10 +53,6 @@
 
 	let metadataHistograms: InternMap<ZenoColumn, HistogramEntry[]> =
 		new InternMap([], columnHash);
-<<<<<<< HEAD
-	let showNewFolder = false;
-=======
->>>>>>> b4870b4c
 	let showSliceFinder = false;
 
 	$: res = getMetricsForSlices([
@@ -245,15 +241,11 @@
 			</div>
 			<div>
 				<Wrapper>
-<<<<<<< HEAD
-					<IconButton on:click={() => (showNewFolder = !showNewFolder)}>
-=======
 					<IconButton
 						on:click={() => {
 							showNewSlice.set(false);
 							showNewFolder.update((b) => !b);
 						}}>
->>>>>>> b4870b4c
 						<Icon component={Svg} viewBox="0 0 24 24">
 							<path fill="black" d={mdiFolderPlusOutline} />
 						</Icon>
