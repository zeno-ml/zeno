--- conflicted
+++ resolved
@@ -18,16 +18,11 @@
 		getHistograms,
 		type HistogramEntry,
 	} from "../api/metadata";
-<<<<<<< HEAD
 	import { createNewTag } from "../api/tag";
 	import {
 		isModelDependPredicates,
 		setModelForFilterPredicateGroup,
 	} from "../api/slice";
-=======
-	import { getMetricsForSlicesAndTags } from "../api/slice";
-	import { createNewTag } from "../api/tag";
->>>>>>> d5f1323f
 	import {
 		editId,
 		editedIds,
@@ -53,16 +48,7 @@
 		modelDependSlices,
 	} from "../stores";
 	import { columnHash } from "../util/util";
-<<<<<<< HEAD
 	import { ZenoColumnType, type ZenoColumn, type Slice } from "../zenoservice";
-=======
-	import {
-		ZenoColumnType,
-		type MetricKey,
-		type Slice,
-		type ZenoColumn,
-	} from "../zenoservice";
->>>>>>> d5f1323f
 	import MetricRange from "./MetricRange.svelte";
 	import FolderCell from "./cells/FolderCell.svelte";
 	import MetadataCell from "./cells/MetadataCell.svelte";
@@ -74,7 +60,6 @@
 	let metadataHistograms: InternMap<ZenoColumn, HistogramEntry[]> =
 		new InternMap([], columnHash);
 
-<<<<<<< HEAD
 	// update model dependent slices in compare tab
 	function updateModelDependentSlices(name, mod, slis) {
 		slis.forEach((sli) => {
@@ -94,19 +79,6 @@
 			}
 		});
 	}
-=======
-	$: res = getMetricsForSlicesAndTags([
-		<MetricKey>{
-			sli: <Slice>{
-				sliceName: "",
-				folder: "",
-				filterPredicates: { predicates: [], join: "" },
-			},
-			model: $model,
-			metric: $metric,
-		},
-	]);
->>>>>>> d5f1323f
 
 	// Get histogram buckets, counts, and metrics when columns update.
 	status.subscribe((s) => {
@@ -313,9 +285,6 @@
 </script>
 
 <div class="side-container">
-<<<<<<< HEAD
-	<MetadataHeader />
-=======
 	<div id="selections">
 		{#if $model !== undefined}
 			<div style:margin-right={"10px"}>
@@ -339,7 +308,6 @@
 		{/if}
 	</div>
 
->>>>>>> d5f1323f
 	<div id="slice-header" class="inline">
 		<div class="inline">
 			<h4>Slices</h4>
@@ -355,31 +323,7 @@
 				</Icon>
 			</div>
 		</div>
-<<<<<<< HEAD
 		{#if $tab !== "comparison"}
-			<div class="inline">
-				<div
-					use:tooltip={{
-						content: "Create a new folder.",
-						position: "left",
-						theme: "zeno-tooltip",
-					}}>
-					<IconButton
-						on:click={() => {
-							showNewSlice.set(false);
-							showNewFolder.update((b) => !b);
-						}}>
-						<Icon component={Svg} viewBox="0 0 24 24">
-							<path fill="var(--G1)" d={mdiFolderPlusOutline} />
-						</Icon>
-					</IconButton>
-				</div>
-				<div
-					use:tooltip={{
-						content: "Create a new slice.",
-						position: "left",
-						theme: "zeno-tooltip",
-=======
 		<div class="inline">
 			<div
 				use:tooltip={{
@@ -426,7 +370,6 @@
 						showNewSlice.update((d) => !d);
 						showNewFolder.set(false);
 						showSliceFinder.set(false);
->>>>>>> d5f1323f
 					}}>
 					<IconButton
 						on:click={() => {
@@ -611,8 +554,6 @@
 </div>
 
 <style>
-<<<<<<< HEAD
-=======
 	select {
 		width: 175px;
 		height: 35px;
@@ -624,7 +565,6 @@
 		margin-bottom: 5px;
 		color: var(--G2);
 	}
->>>>>>> d5f1323f
 	#slice-header {
 		position: sticky;
 		top: -10px;
@@ -654,20 +594,6 @@
 		overflow-y: scroll;
 		background-color: var(--Y2);
 	}
-<<<<<<< HEAD
-=======
-	.ghost-container {
-		width: 100%;
-		position: absolute;
-	}
-	#selections {
-		display: flex;
-		flex-direction: row;
-		align-items: center;
-		padding-bottom: 10px;
-		padding-top: 5px;
-	}
->>>>>>> d5f1323f
 	.inline {
 		display: flex;
 		align-items: center;
