<script lang="ts">
	import { mdiPencilOutline, mdiDotsHorizontal } from "@mdi/js";
	import Button, { Label } from "@smui/button";
	import IconButton, { Icon } from "@smui/icon-button";
	import { Svg } from "@smui/common";
	import Dialog, { Actions, Content, Title, InitialFocus } from "@smui/dialog";
	import SliceDetails from "../../general/SliceDetails.svelte";
	import {
		status,
		showNewSlice,
		selections,
		slices,
		sliceToEdit,
		reports,
		model,
		metric,
	} from "../../stores";
	import {
		getMetricsForSlices,
		deleteSlice,
		createNewSlice,
	} from "../../api/slice";
	import type { MetricKey, Slice } from "../../zenoservice";

	export let slice: Slice;
	export let inFolder = false;

	let result;

	let confirmDelete = false;
	let relatedReports = 0;

	let showTooltip = false;
	let hovering = false;
	let showOptions = false;

	$: selected = $selections.slices.includes(slice.sliceName);
	$: {
		$status;
		result = getMetricsForSlices([
			<MetricKey>{
				sli: slice,
				model: $model,
				metric: $metric,
			},
		]);
	}

	function removeSlice() {
		confirmDelete = false;
		relatedReports = 0;

		selections.update((m) => {
			for (let key in m.metadata) {
				m.metadata[key] = { predicates: [], join: "&" };
			}
			return { slices: [], metadata: { ...m.metadata } };
		});
		slices.update((s) => {
			s.delete(slice.sliceName);
			return s;
		});
		reports.update((reps) => {
			reps = reps.map((r) => {
				r.reportPredicates = r.reportPredicates.filter(
					(p) => p.sliceName !== slice.sliceName
				);
				return r;
			});
			return reps;
		});
		deleteSlice(slice.sliceName);
	}

	function setSelected(e) {
		// Imitate selections in Vega bar charts.
		if (
			$selections.slices.length === 1 &&
			$selections.slices.includes(slice.sliceName)
		) {
			selections.update((s) => ({ slices: [], metadata: s.metadata }));
			return;
		}
		if (e.shiftKey) {
			if ($selections.slices.includes(slice.sliceName)) {
				selections.update((sel) => {
					sel.slices.splice(sel.slices.indexOf(slice.sliceName), 1);
					return {
						slices: [...sel.slices],
						metadata: sel.metadata,
					};
				});
			} else {
				selections.update((sel) => ({
					slices: [...sel.slices, slice.sliceName],
					metadata: sel.metadata,
				}));
			}
		} else {
			if ($selections.slices.includes(slice.sliceName)) {
				if ($selections.slices.length > 0) {
					selections.update((sel) => ({
						slices: [slice.sliceName],
						metadata: sel.metadata,
					}));
				} else {
					selections.update((sel) => {
						sel.slices.splice(sel.slices.indexOf(slice.sliceName), 1);
						return {
							slices: [...sel.slices],
							metadata: sel.metadata,
						};
					});
				}
			} else {
				selections.update((sel) => ({
					slices: [slice.sliceName],
					metadata: sel.metadata,
				}));
			}
		}
	}
</script>

<div
	class="{inFolder ? 'in-folder' : ''} cell parent {selected ? 'selected' : ''}"
	on:click={(e) => setSelected(e)}
	draggable="true"
	on:mouseover={() => (hovering = true)}
	on:focus={() => (hovering = true)}
	on:mouseleave={() => (hovering = false)}
	on:blur={() => (hovering = false)}
	on:dragstart={(ev) => {
		ev.dataTransfer.setData("text/plain", slice.sliceName);
		ev.dataTransfer.dropEffect = "copy";
	}}
	on:keydown={() => ({})}
	on:dragend={(ev) => {
		if (ev.dataTransfer.dropEffect === "none") {
			slices.update((sls) => {
				const sli = sls.get(slice.sliceName);
				sli.folder = "";
				sls.set(slice.sliceName, sli);
				createNewSlice(sli.sliceName, sli.filterPredicates);
				return sls;
			});
		}
	}}>
	{#if showTooltip}
		<div class="tooltip-container">
			<div class="tooltip">
				<SliceDetails predicateGroup={slice.filterPredicates} />
			</div>
		</div>
	{/if}

	<div class="group" style:width="100%">
		<div class="group" style:width="100%">
			<div class="inline">
				<div
					class="group"
					style:color="#6a1b9a"
					on:mouseover={() => (showTooltip = true)}
					on:mouseout={() => (showTooltip = false)}
					on:focus={() => (showTooltip = true)}
					on:blur={() => (showTooltip = false)}>
					{slice.sliceName}
				</div>
			</div>
			<div class="group">
				{#if showOptions}
					<div
						id="options-container"
						on:mouseleave={() => (showOptions = false)}
						on:blur={() => (showOptions = false)}>
						<IconButton
							on:click={(e) => {
								e.stopPropagation();
								showOptions = false;
								$reports.forEach((r) => {
									let hasSlice = false;
									r.reportPredicates.forEach((p) => {
										if (p.sliceName === slice.sliceName) {
											hasSlice = true;
										}
									});
									if (hasSlice) {
										relatedReports++;
									}
								});
								if (relatedReports > 0) {
									confirmDelete = true;
								} else {
									removeSlice();
								}
							}}>
							<Icon class="material-icons">delete_outline</Icon>
						</IconButton>
						<IconButton
							on:click={(e) => {
								e.stopPropagation();
								showOptions = false;
								sliceToEdit.set(slice);
								showNewSlice.set(true);
							}}>
							<Icon component={Svg} viewBox="0 0 24 24">
								<path fill="black" d={mdiPencilOutline} />
							</Icon>
						</IconButton>
					</div>
				{/if}
				{#if result}
					{#await result then res}
						<span style:margin-right="10px">
							{res[0].metric !== undefined ? res[0].metric.toFixed(2) : ""}
						</span>
						<span id="size">
							({res[0].size})
						</span>
					{/await}
				{/if}
				<div class="inline" style:cursor="pointer">
					<div style:width="36px">
						{#if hovering}
							<IconButton
								size="button"
								style="padding: 0px"
								on:click={(e) => {
									e.stopPropagation();
									showOptions = !showOptions;
								}}>
								<Icon component={Svg} viewBox="0 0 24 24">
									<path fill="black" d={mdiDotsHorizontal} />
								</Icon>
							</IconButton>
						{/if}
					</div>
				</div>
			</div>
		</div>
	</div>
</div>

<Dialog
	bind:open={confirmDelete}
	scrimClickAction=""
	escapeKeyAction=""
	aria-labelledby="delete-slice"
	aria-describedby="delete-slice">
	<Title id="simple-title">Delete Slice</Title>
	<Content id="simple-content"
		>This slice will be removed from {relatedReports} report{relatedReports > 1
			? "s"
			: ""}. Continue?</Content>
	<Actions>
		<Button on:click={() => (confirmDelete = false)}>
			<Label>No</Label>
		</Button>
		<Button use={[InitialFocus]} on:click={() => removeSlice()}>
			<Label>Yes</Label>
		</Button>
	</Actions>
</Dialog>

<style>
	.tooltip-container {
		background: white;
		position: absolute;
		top: 100%;
		max-width: 1000px;
		width: fit-content;
		background: white;
		z-index: 10;
		left: 0px;
	}
	.tooltip {
		background: white;
		padding-left: 5px;
		padding-right: 5px;
		box-shadow: 1px 1px 3px 1px #ccc;
		border-radius: 3px;
	}
	#size {
		font-style: italic;
		color: rgba(0, 0, 0, 0.4);
		margin-right: 10px;
	}
	.cell {
		position: relative;
		overflow: visible;
<<<<<<< HEAD
		border: 0.5px solid #EBEBEA;
=======
		border: 0.5px solid #d1d1d1;
>>>>>>> 417ccf30
		border-radius: 5px;
		margin-top: 5px;
		display: flex;
		padding-left: 10px;
		padding-right: 10px;
		height: 36px;
	}
	.group {
		display: flex;
		flex-direction: row;
		justify-content: space-between;
		align-items: center;
		cursor: pointer;
	}
	.selected {
		background: #f9f5ff;
	}
	.inline {
		display: flex;
		flex-direction: row;
	}
	.in-folder {
		padding-left: 44px;
		margin-top: 0px;
		margin-bottom: 0px;
	}
	#options-container {
		top: 0px;
		right: 0px;
		z-index: 5;
		background: white;
		margin-top: -7px;
		border: 1px solid #e8e8e8;
		position: absolute;
		height: max-content;
		display: flex;
	}
</style><|MERGE_RESOLUTION|>--- conflicted
+++ resolved
@@ -288,11 +288,7 @@
 	.cell {
 		position: relative;
 		overflow: visible;
-<<<<<<< HEAD
-		border: 0.5px solid #EBEBEA;
-=======
 		border: 0.5px solid #d1d1d1;
->>>>>>> 417ccf30
 		border-radius: 5px;
 		margin-top: 5px;
 		display: flex;
