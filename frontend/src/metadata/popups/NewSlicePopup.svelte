<script lang="ts">
	import Button from "@smui/button";
	import Paper, { Content } from "@smui/paper";
	import Textfield from "@smui/textfield";
	import {
		selections,
		showNewSlice,
		slices,
<<<<<<< HEAD
		reports,
		sliceToEdit,
=======
		sliceToEdit,
		selectionPredicates,
>>>>>>> c7362fa7
	} from "../../stores";
	import { clickOutside } from "../../util/clickOutside";
	import {
		ZenoService,
		type FilterPredicateGroup,
		type Slice,
	} from "../../zenoservice";
	import FilterGroupEntry from "./FilterGroupEntry.svelte";

	let sliceName = "";
	let folder = "";
	let predicateGroup: FilterPredicateGroup = { predicates: [], join: "" };
	let nameInput;
	let paperHeight;

	// Track original settings when editing.
	let originalName = "";
	let originalPredicates;

	$: isValidPredicates = checkValidPredicates(predicateGroup.predicates);
	$: if ($showNewSlice && nameInput) {
		nameInput.getElement().focus();
	}
	// Declare this way instead of subscribe to avoid mis-tracking on $sliceToEdit.
	$: $showNewSlice, updatePredicates();

	// check if predicates are valid (not empty)
	function checkValidPredicates(preds) {
		let valid = preds.length > 0;
		preds.forEach((p, i) => {
			if (i !== 0 && p["join"] === "") {
				valid = false;
			} else {
				if (p["predicates"]) {
					valid = checkValidPredicates(p["predicates"]);
				} else {
					if (
						p["column"] === null ||
						p["operation"] === "" ||
						p["value"] === "" ||
						p["value"] === null
					) {
						valid = false;
					}
				}
			}
		});
		return valid;
	}

	function updatePredicates() {
		predicateGroup = { predicates: [], join: "" };

		if ($sliceToEdit) {
			sliceName = $sliceToEdit.sliceName;
			predicateGroup = $sliceToEdit.filterPredicates;
			folder = $sliceToEdit.folder;
			originalName = sliceName;
			// deep copy of predicate group to avoid sharing nested objects
			originalPredicates = JSON.parse(JSON.stringify(predicateGroup));

			// revert to original settings when close the slice popup w/ invalid predicates
			if (!isValidPredicates) {
				predicateGroup = originalPredicates;
			}
			return;
		}

		// prefill slice creation popup with selection bar filter predicates
		predicateGroup = JSON.parse(JSON.stringify($selectionPredicates));

		// If no predicates, add an empty one.
		if (predicateGroup.predicates.length === 0) {
			predicateGroup.predicates.push({
				column: null,
				operation: "",
				value: "",
				join: "",
			});
		}
	}

	function createSlice() {
		if (sliceName.length === 0) {
			sliceName = "Slice " + $slices.size;
		}

		let involvedReports = new Map();
		if ($sliceToEdit && originalName !== sliceName) {
			ZenoService.deleteSlice([originalName]).then(() => {
				slices.update((s) => {
					s.delete(originalName);
					return s;
				});
				// record involved reports and original slice index
				$reports.forEach((r, i) => {
					let sliceIndex = r.slices.indexOf(originalName);
					if (sliceIndex !== -1) {
						involvedReports.set(i, sliceIndex);
					}
				});
			});
		}

		ZenoService.createNewSlice({
			sliceName,
			filterPredicates: predicateGroup,
			folder: folder,
		}).then(() => {
			slices.update((s) => {
				s.set(sliceName, <Slice>{
					sliceName,
					folder,
					filterPredicates: Object.assign({}, predicateGroup),
				});
				return s;
			});
			selections.update(() => ({
				slices: [],
				metadata: {},
				tags: [],
			}));

			// replace the editing slice in the related reports
			if ($sliceToEdit) {
				involvedReports.forEach((sliceIndex, reportIndex) => {
					let tmpSlices = Object.assign([], $reports[reportIndex].slices);
					tmpSlices[sliceIndex] = sliceName;
					$reports[reportIndex].slices = tmpSlices;
				});
			}

			showNewSlice.set(false);
			sliceToEdit.set(null);
		});
	}

	function deletePredicate(i) {
		predicateGroup.predicates.splice(i, 1);
		if (predicateGroup.predicates.length !== 0) {
			predicateGroup.predicates[0].join = "";
		}
		predicateGroup = predicateGroup;
	}

	function submit(e) {
		if ($showNewSlice && e.key === "Enter") {
			createSlice();
		}
	}
</script>

<svelte:window on:keydown={submit} />

<div
	id="paper-container"
	bind:clientHeight={paperHeight}
	use:clickOutside
	on:click_outside={() => showNewSlice.set(false)}>
	<Paper
		elevation={7}
		class="paper"
		style="max-height: 75vh; {paperHeight &&
		paperHeight > window.innerHeight * 0.75
			? 'overflow-y: scroll'
			: 'overflow-y: show'}">
		<Content>
			<Textfield
				bind:value={sliceName}
				label="Slice Name"
				bind:this={nameInput} />
			<FilterGroupEntry
				index={-1}
				deletePredicate={() => deletePredicate(-1)}
				bind:predicateGroup />
			<div id="submit">
				<Button
					variant="outlined"
					on:click={createSlice}
					disabled={(!$sliceToEdit && $slices.has(sliceName)) ||
						($sliceToEdit &&
							originalName !== sliceName &&
							$slices.has(sliceName)) ||
						!isValidPredicates}>
					{$sliceToEdit ? "Update Slice" : "Create Slice"}
				</Button>
				<Button
					style="margin-right: 10px"
					variant="outlined"
					on:click={() => showNewSlice.set(false)}>
					cancel
				</Button>
				{#if (!$sliceToEdit && $slices.has(sliceName)) || ($sliceToEdit && originalName !== sliceName && $slices.has(sliceName))}
					<p style:margin-right="10px" style:color="red">
						slice already exists
					</p>
				{/if}
			</div>
		</Content>
	</Paper>
</div>

<style>
	#paper-container {
		position: fixed;
		left: 440px;
		top: 70px;
		z-index: 20;
	}
	#submit {
		display: flex;
		flex-direction: row-reverse;
		align-items: center;
	}
</style><|MERGE_RESOLUTION|>--- conflicted
+++ resolved
@@ -6,13 +6,9 @@
 		selections,
 		showNewSlice,
 		slices,
-<<<<<<< HEAD
 		reports,
 		sliceToEdit,
-=======
-		sliceToEdit,
 		selectionPredicates,
->>>>>>> c7362fa7
 	} from "../../stores";
 	import { clickOutside } from "../../util/clickOutside";
 	import {
