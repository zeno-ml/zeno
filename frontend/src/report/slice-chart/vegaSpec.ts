import type { VegaLiteSpec } from "svelte-vega";

export default function generateBarSpec(metric): VegaLiteSpec {
	const spec = {
		$schema: "https://vega.github.io/schema/vega-lite/v5.json",
		description: "A simple bar chart with embedded data.",
		autosize: "fit",
		width: {
			step: 30,
		},
		data: {
			name: "table",
		},
		mark: {
			type: "bar",
		},
		encoding: {
			x: {
				field: "slice",
				type: "nominal",
				axis: {
					labelAngle: 45,
					labelFontSize: 14,
					titleFontSize: 14,
					titlePadding: 10
				},
			},
			y: {
				title: "",
				field: "metric",
				type: "quantitative",
				axis: {
					labelFontSize: 14,
					titleFontSize: 14,
<<<<<<< HEAD
					titlePadding: 10,
=======
					titlePadding: 10
>>>>>>> 4f908833
				},
				labelFontSize: 14,
			},
			xOffset: {
				field: "model",
<<<<<<< HEAD
				sort: "model",
			},
			color: {
				field: "model",
				sort: "model",
=======
				sort: "model"
			},
			color: {
				field: "model",
				sort: "model"
>>>>>>> 4f908833
			},
		},
	};

	spec.encoding.y.title = metric;

	return spec as VegaLiteSpec;
}<|MERGE_RESOLUTION|>--- conflicted
+++ resolved
@@ -32,29 +32,17 @@
 				axis: {
 					labelFontSize: 14,
 					titleFontSize: 14,
-<<<<<<< HEAD
 					titlePadding: 10,
-=======
-					titlePadding: 10
->>>>>>> 4f908833
 				},
 				labelFontSize: 14,
 			},
 			xOffset: {
 				field: "model",
-<<<<<<< HEAD
 				sort: "model",
 			},
 			color: {
 				field: "model",
 				sort: "model",
-=======
-				sort: "model"
-			},
-			color: {
-				field: "model",
-				sort: "model"
->>>>>>> 4f908833
 			},
 		},
 	};
