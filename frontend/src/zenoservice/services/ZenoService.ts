--- conflicted
+++ resolved
@@ -13,11 +13,8 @@
 import type { Report } from "../models/Report";
 import type { Slice } from "../models/Slice";
 import type { SliceMetric } from "../models/SliceMetric";
-<<<<<<< HEAD
 import type { Tag } from "../models/Tag";
-=======
 import type { StringFilterRequest } from "../models/StringFilterRequest";
->>>>>>> 757dee30
 import type { TableRequest } from "../models/TableRequest";
 import type { ZenoColumn } from "../models/ZenoColumn";
 import type { ZenoSettings } from "../models/ZenoSettings";
