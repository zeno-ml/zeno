--- conflicted
+++ resolved
@@ -38,13 +38,9 @@
 black = "^22.12.0"
 flake8 = "^5.0.0"
 mypy = "^0.991"
-<<<<<<< HEAD
 pandas-stubs = "^1.5.2"
-pyright = "^1.1.283"
+pyright = "^1.1.285"
 pytest = "^7.1.1"
-=======
-pyright = "^1.1.285"
->>>>>>> 6c8a6e40
 usort = "^1.0.5"
 
 [tool.poetry.scripts]
