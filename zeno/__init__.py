--- conflicted
+++ resolved
@@ -1,12 +1,8 @@
 from zeno.api import (
     DistillReturn,
     MetricReturn,
-<<<<<<< HEAD
+    ModelReturn,
     SliceFinderMetricReturn,
-    model,
-=======
->>>>>>> 976df228
-    ModelReturn,
     ZenoOptions,
     ZenoParameters,
     distill,
