--- conflicted
+++ resolved
@@ -25,7 +25,7 @@
 from zeno.classes.base import DataProcessingReturn, MetadataType, ZenoColumnType
 from zeno.classes.classes import MetricKey, PlotRequest, TableRequest, ZenoColumn
 from zeno.classes.report import Report
-from zeno.classes.slice import FilterIds, GroupMetric, Slice
+from zeno.classes.slice import FilterIds, FilterPredicateGroup, GroupMetric, Slice
 from zeno.classes.tag import Tag, TagMetricKey
 from zeno.processing.data_processing import (
     postdistill_data,
@@ -91,9 +91,7 @@
         self.slices: Dict[str, Slice] = read_pickle(
             "slices.pickle", self.cache_path, {}
         )
-<<<<<<< HEAD
         self.tags: Dict[str, Tag] = read_pickle("tags.pickle", self.cache_path, {})
-=======
         if "All Instances" not in self.slices:
             orig_slices = self.slices
             all_instance = Slice(
@@ -103,7 +101,6 @@
             )
             self.slices = {"All Instances": all_instance}
             self.slices.update(orig_slices)
->>>>>>> bbbb3d16
 
         if self.params.models and os.path.isdir(self.params.models[0]):
             self.model_paths = [
@@ -133,27 +130,19 @@
 
     def __setup_dataframe(self, id_column: str, data_column: str, label_column: str):
         if data_column != "":
-<<<<<<< HEAD
             if data_column != id_column:
                 self.data_column = ZenoColumn(
                     column_type=ZenoColumnType.METADATA,
-                    metadata_type=getMetadataType(self.df[data_column]),
+                    metadata_type=get_metadata_type(self.df[data_column]),
                     name=data_column,
                 )
             else:  # make sure id and data column are different
                 self.df["data"] = self.df[data_column]
                 self.data_column = ZenoColumn(
                     column_type=ZenoColumnType.METADATA,
-                    metadata_type=getMetadataType(self.df["data"]),
+                    metadata_type=get_metadata_type(self.df["data"]),
                     name="data",
                 )
-=======
-            self.data_column = ZenoColumn(
-                column_type=ZenoColumnType.METADATA,
-                metadata_type=get_metadata_type(self.df[data_column]),
-                name=data_column,
-            )
->>>>>>> bbbb3d16
         else:
             self.data_column = ZenoColumn(
                 column_type=ZenoColumnType.METADATA,
@@ -660,39 +649,4 @@
             filt_df.loc[:, str(self.data_column)] = (
                 self.data_prefix + filt_df[str(self.data_column)]
             )
-<<<<<<< HEAD
-        return filt_df[[str(col) for col in req.columns]].to_json(orient="records")
-
-    def single_inference(self, *args):
-        """Run inference from Gradio inputs.
-        The first input to args is the model, while the rest are dynamic inputs
-        corresponding to the columns defined in self.gradio_input_columns.
-
-        Returns:
-            any: output of the selected model.
-        """
-        if not self.predict_function:
-            return
-
-        # Get prediction function for selected model.
-        model_fn = self.predict_function(args[0])
-
-        # Get the columns that correspond to the inputs.
-        metadata_cols = [
-            c for c in self.columns if c.column_type == ZenoColumnType.METADATA
-        ]
-        metadata_cols_names = [c.name for c in metadata_cols]
-        cols = []
-        for c in self.gradio_input_columns:
-            if c in metadata_cols_names:
-                cols.append(str(metadata_cols[metadata_cols_names.index(c)]))
-
-        temp_df = pd.DataFrame(columns=cols)
-        temp_df.loc[0] = args[1:]  # type: ignore
-        out = model_fn(temp_df, self.zeno_options)
-
-        return out.model_output
-=======
-
-        return filt_df[[str(col) for col in req.columns]].to_json(orient="records")
->>>>>>> bbbb3d16
+        return filt_df[[str(col) for col in req.columns]].to_json(orient="records")