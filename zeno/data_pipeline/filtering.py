"""Functions for parsing filter predicates and filtering dataframes"""
from typing import List, Union, Optional

import pandas as pd
from pandas import DataFrame

<<<<<<< HEAD
from zeno.classes import (
    FilterPredicate,
    FilterPredicateGroup,
    MetadataType,
    ZenoColumn,
    FilterIds,
)
=======
from zeno.classes.base import MetadataType, ZenoColumn
from zeno.classes.metadata import HistogramBucket

from zeno.classes.slice import FilterPredicate, FilterPredicateGroup
>>>>>>> 10f2cce2


def get_filter_string(filter: Union[FilterPredicateGroup, FilterPredicate]):
    if isinstance(filter, FilterPredicateGroup):
        if len(filter.predicates) > 0:
            filt = "("
            for i, pred in enumerate(filter.predicates):
                filt = filt + get_filter_string(pred)
                if i == len(filter.predicates) - 1 and (
                    filt[-1] == "&" or filt[-1] == "|"
                ):
                    filt = filt[0:-1]
            return filt + ")" + (filter.join if filter.join else "")
    else:
        if filter.operation == "match":
            return "(`{}`.str.match('{}', na=False)) {}".format(
                filter.column, filter.value, filter.join
            )
        else:
            try:
                val = str(float(filter.value))
            except ValueError:
                if str(filter.value).lower() in [
                    "true",
                    "false",
                ]:
                    val = "True" if str(filter.value).lower() == "true" else "False"
                else:
                    val = '"{}"'.format(filter.value)
            return "(`{}` {} {}) {}".format(
                filter.column, filter.operation, val, filter.join
            )
    return ""


def filter_table(
    df,
    filter_predicates: List[Union[FilterPredicate, FilterPredicateGroup]],
    filter_ids: Optional[FilterIds] = None,
) -> pd.DataFrame:
    # if we have ids, filter them out now!
    if filter_ids is not None and len(filter_ids.ids) > 0:
        # this is fast because the index is set to ids
        df = df.loc[filter_ids.ids]

    final_filter = ""
    for filt in filter_predicates:
        final_filter = final_filter + get_filter_string(filt)
    if (
        len(filter_predicates) > 0
        and len(final_filter) > 0
        and (final_filter[-1] == "&" or final_filter[-1] == "|")
    ):
        final_filter = final_filter[0:-1]
    if len(final_filter) > 0:
        return df.query(final_filter)
    else:
        return df


def filter_table_single(df: DataFrame, col: ZenoColumn, bucket: HistogramBucket):
    if (
        col.metadata_type == MetadataType.NOMINAL
        or col.metadata_type == MetadataType.BOOLEAN
    ):
        return df[df[str(col)] == bucket.bucket]
    elif col.metadata_type == MetadataType.CONTINUOUS:
        return df[(df[str(col)] > bucket.bucket) & (df[str(col)] < bucket.bucket_end)]
    elif col.metadata_type == MetadataType.DATETIME:
        return df
    return df<|MERGE_RESOLUTION|>--- conflicted
+++ resolved
@@ -4,20 +4,10 @@
 import pandas as pd
 from pandas import DataFrame
 
-<<<<<<< HEAD
-from zeno.classes import (
-    FilterPredicate,
-    FilterPredicateGroup,
-    MetadataType,
-    ZenoColumn,
-    FilterIds,
-)
-=======
 from zeno.classes.base import MetadataType, ZenoColumn
 from zeno.classes.metadata import HistogramBucket
 
-from zeno.classes.slice import FilterPredicate, FilterPredicateGroup
->>>>>>> 10f2cce2
+from zeno.classes.slice import FilterPredicate, FilterPredicateGroup, FilterIds
 
 
 def get_filter_string(filter: Union[FilterPredicateGroup, FilterPredicate]):
