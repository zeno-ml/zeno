"""Primary backend for Zeno. Handles all data processing and caching."""

import asyncio
import logging
import os
import pickle
import sys
import threading
from functools import lru_cache
from inspect import getsource
from math import isnan
from pathlib import Path
from typing import Callable, Dict, List, Optional, Union

import numpy as np
import pandas as pd
from pandas import DataFrame  # type: ignore
from pathos.multiprocessing import ProcessingPool as Pool  # type: ignore

from zeno.api import ZenoOptions, ZenoParameters
<<<<<<< HEAD
from zeno.classes import (
    FilterIds,
    FilterPredicate,
    FilterPredicateGroup,
    HistogramRequest,
    MetadataType,
    MetricKey,
    Report,
    Slice,
    TableRequest,
    ZenoColumn,
    ZenoColumnType,
    ZenoState,
)
=======
from zeno.classes.base import MetadataType, ZenoColumnType
from zeno.classes.classes import MetricKey, TableRequest, ZenoColumn
from zeno.classes.metadata import HistogramBucket, HistogramRequest
from zeno.classes.report import Report
from zeno.classes.slice import FilterPredicate, FilterPredicateGroup, Slice
>>>>>>> 10f2cce2
from zeno.data_pipeline.data_processing import (
    postdistill_data,
    predistill_data,
    run_inference,
)
from zeno.data_pipeline.filtering import filter_table, filter_table_single
from zeno.util import getMetadataType, load_series, read_pickle


class ZenoBackend(object):
    def __init__(self, params: ZenoParameters):
        logging.basicConfig(level=logging.INFO)

        self.df = params.metadata
        self.tests = params.functions
        self.batch_size = params.batch_size
        self.data_path = params.data_path
        self.label_path = params.label_path
        self.cache_path = params.cache_path
        self.editable = params.editable
        self.samples = params.samples
        self.view = params.view

        self.done_running_inference = False

        self.predistill_functions: Dict[str, Callable] = {}
        self.postdistill_functions: Dict[str, Callable] = {}
        self.metric_functions: Dict[str, Callable] = {}
        self.predict_function: Optional[Callable] = None

        self.status: str = "Initializing"
        self.folders: List[str] = read_pickle("folders.pickle", self.cache_path, [])
        self.reports: List[Report] = read_pickle("reports.pickle", self.cache_path, [])
        self.slices: Dict[str, Slice] = read_pickle(
            "slices.pickle", self.cache_path, {}
        )

        if params.models and os.path.isdir(params.models[0]):
            self.model_paths = [
                os.path.join(params.models[0], m) for m in os.listdir(params.models[0])
            ]
        else:
            self.model_paths = params.models  # type: ignore
        self.model_names = [os.path.basename(p).split(".")[0] for p in self.model_paths]

        self.__setup_dataframe(
            params.id_column, params.data_column, params.label_column
        )
        self.__parse_test_functions(self.tests)

        # Options passed to Zeno functions.
        self.zeno_options = ZenoOptions(
            id_column=str(self.id_column),
            data_column=str(self.data_column),
            label_column=str(self.label_column),
            distill_columns=dict(),
            data_path=self.data_path,
            label_path=self.label_path,
            output_column="",
            output_path="",
        )

    def __setup_dataframe(self, id_column: str, data_column: str, label_column: str):
        if id_column != "":
            self.id_column = ZenoColumn(
                column_type=ZenoColumnType.METADATA,
                metadata_type=getMetadataType(self.df[id_column]),
                name=id_column,
            )
        else:
            self.df.reset_index(inplace=True)
            self.id_column = ZenoColumn(
                column_type=ZenoColumnType.METADATA,
                metadata_type=MetadataType.OTHER,
                name="index",
            )

        if data_column != "":
            self.data_column = ZenoColumn(
                column_type=ZenoColumnType.METADATA,
                metadata_type=getMetadataType(self.df[data_column]),
                name=data_column,
            )
        else:
            self.data_column = ZenoColumn(
                column_type=ZenoColumnType.METADATA,
                metadata_type=MetadataType.OTHER,
                name="",
            )

        if label_column != "":
            self.label_column = ZenoColumn(
                column_type=ZenoColumnType.METADATA,
                metadata_type=getMetadataType(self.df[label_column]),
                name=label_column,
            )
        else:
            self.label_column = ZenoColumn(
                column_type=ZenoColumnType.METADATA,
                metadata_type=MetadataType.OTHER,
                name="",
            )

        self.df[str(self.id_column)].astype(str)
        self.df.set_index(str(self.id_column), inplace=True)
        self.df[str(self.id_column)] = self.df.index

        self.columns: List[ZenoColumn] = []
        self.complete_columns: List[ZenoColumn] = []
        for metadata_col in self.df.columns:
            col = ZenoColumn(
                column_type=ZenoColumnType.METADATA,
                metadata_type=getMetadataType(self.df[metadata_col]),
                name=str(metadata_col),
            )
            self.columns.append(col)
            self.complete_columns.append(col)

    def __parse_test_functions(self, tests: List[Callable]):
        for test_fn in tests:
            if hasattr(test_fn, "predict_function"):
                if self.predict_function is None:
                    self.predict_function = test_fn
                else:
                    print("ERROR: Multiple model functions found, can only have one")
                    sys.exit(1)
            if hasattr(test_fn, "distill_function"):
                src = getsource(test_fn)
                if "output_column" in src:
                    self.postdistill_functions[test_fn.__name__] = test_fn
                else:
                    self.predistill_functions[test_fn.__name__] = test_fn
            if hasattr(test_fn, "metric_function"):
                self.metric_functions[test_fn.__name__] = test_fn

    def start_processing(self):
        """Parse testing files, distill, and run inference."""

        if not self.tests:
            self.done_running_inference = True
            self.status = "Done processing"
            return

        for fn in self.predistill_functions.values():
            self.columns.append(
                ZenoColumn(column_type=ZenoColumnType.PREDISTILL, name=fn.__name__)
            )
        for fn in self.postdistill_functions.values():
            for m in self.model_names:
                self.columns.append(
                    ZenoColumn(
                        column_type=ZenoColumnType.POSTDISTILL,
                        name=fn.__name__,
                        model=m,
                    )
                )

        self.__thread = threading.Thread(target=asyncio.run, args=(self.__process(),))
        self.__thread.start()

    async def __process(self):
        self.status = "Running predistill functions"
        print(self.status)
        self.__predistill()

        self.status = "Running inference"
        print(self.status)
        self.__inference()
        self.done_running_inference = True

        self.status = "Running postdistill functions"
        print(self.status)
        self.__postdistill()

        self.status = "Done processing"
        print(self.status)

    def __predistill(self) -> None:
        """Run distilling functions not dependent on model outputs."""

        # Check if we need to preprocess since Pool is expensive
        predistill_to_run: List[ZenoColumn] = []
        for predistill_column in [
            c for c in self.columns if c.column_type == ZenoColumnType.PREDISTILL
        ]:
            save_path = Path(self.cache_path, str(predistill_column) + ".pickle")

            load_series(self.df, predistill_column, save_path)

            if self.df[str(predistill_column)].isnull().any():
                predistill_to_run.append(predistill_column)
            else:
                predistill_column.metadata_type = getMetadataType(
                    self.df[str(predistill_column)]
                )
                self.complete_columns.append(predistill_column)

        if len(predistill_to_run) > 0:
            with Pool() as pool:
                predistill_outputs = pool.map(
                    predistill_data,
                    [self.predistill_functions[col.name] for col in predistill_to_run],
                    [col for col in predistill_to_run],
                    [self.zeno_options] * len(predistill_to_run),
                    [self.cache_path] * len(predistill_to_run),
                    [self.df] * len(predistill_to_run),
                    [self.batch_size] * len(predistill_to_run),
                    range(len(predistill_to_run)),
                )
                for out in predistill_outputs:
                    out[0].metadata_type = getMetadataType(out[1])
                    self.df.loc[:, str(out[0])] = out[1]
                    self.complete_columns.append(out[0])

    def __inference(self):
        """Run models on instances."""

        # Check if we need to run inference since Pool is expensive
        models_to_run = []
        for model_path in self.model_paths:
            model_name = os.path.basename(model_path).split(".")[0]
            model_column = ZenoColumn(
                column_type=ZenoColumnType.OUTPUT,
                name=model_name,
            )
            embedding_column = ZenoColumn(
                column_type=ZenoColumnType.EMBEDDING,
                name=model_name,
            )
            model_hash = str(model_column)
            embedding_hash = str(embedding_column)

            model_save_path = Path(self.cache_path, model_hash + ".pickle")
            embedding_save_path = Path(self.cache_path, embedding_hash + ".pickle")

            load_series(self.df, model_column, model_save_path)
            load_series(self.df, embedding_column, embedding_save_path)

            if (
                self.df[model_hash].isnull().any()
                or self.df[embedding_hash].isnull().any()
            ):
                models_to_run.append(model_path)
            else:
                self.complete_columns.append(model_column)

        if len(models_to_run) > 0:
            with Pool() as pool:
                inference_outputs = pool.map(
                    run_inference,
                    [self.predict_function] * len(models_to_run),
                    [self.zeno_options] * len(models_to_run),
                    [m for m in models_to_run],
                    [self.cache_path] * len(models_to_run),
                    [self.df] * len(models_to_run),
                    [self.batch_size] * len(models_to_run),
                    range(len(models_to_run)),
                )
                for out in inference_outputs:
                    self.df.loc[:, str(out[0])] = out[2]
                    if not out[3].isnull().values.any():  # type: ignore
                        self.df.loc[:, str(out[1])] = out[3]
                    self.complete_columns.append(out[0])

    def __postdistill(self) -> None:
        """Run distill functions dependent on model outputs."""

        # Check if we need to run postprocessing since Pool is expensive
        postdistill_to_run: List[ZenoColumn] = []
        for postdistill_column in [
            c for c in self.columns if c.column_type == ZenoColumnType.POSTDISTILL
        ]:
            col_name = postdistill_column.copy(
                update={
                    "model": postdistill_column.model,
                }
            )
            col_hash = str(col_name)
            save_path = Path(self.cache_path, col_hash + ".pickle")

            load_series(self.df, col_name, save_path)

            if self.df[col_hash].isnull().any():
                postdistill_to_run.append(col_name)
            else:
                col_name.metadata_type = getMetadataType(self.df[col_hash])
                self.complete_columns.append(col_name)

        if len(postdistill_to_run) > 0:
            with Pool() as pool:
                post_outputs = pool.map(
                    postdistill_data,
                    [self.postdistill_functions[e.name] for e in postdistill_to_run],
                    [e.model for e in postdistill_to_run],
                    [self.zeno_options] * len(postdistill_to_run),
                    [self.cache_path] * len(postdistill_to_run),
                    [self.df] * len(postdistill_to_run),
                    [self.batch_size] * len(postdistill_to_run),
                    range(len(postdistill_to_run)),
                )
                for out in post_outputs:
                    out[0].metadata_type = getMetadataType(out[1])
                    self.df.loc[:, str(out[0])] = out[1]  # type: ignore
                    self.complete_columns.append(out[0])

    def get_metrics_for_slices(
        self,
        requests: List[MetricKey],
        filter_ids: Optional[FilterIds] = None,
    ):
        """Calculate result for each requested combination."""

        return_metrics = []
        for metric_key in requests:
<<<<<<< HEAD
            filt_df = filter_table(
                self.df, [metric_key.sli.filter_predicates], filter_ids
            )
            if (
                metric_key.state.metric == ""
                or metric_key.state.model == ""
                or self.label_column.name == ""
            ):
=======
            filt_df = filter_table(self.df, [metric_key.sli.filter_predicates])
            if metric_key.metric == "" or self.label_column.name == "":
>>>>>>> 10f2cce2
                return_metrics.append({"metric": None, "size": filt_df.shape[0]})
            else:
                metric = self.calculate_metric(
                    filt_df, metric_key.model, metric_key.metric
                )
                return_metrics.append(
                    {"metric": metric, "size": filt_df.shape[0]}  # type: ignore
                )
        return return_metrics

    def calculate_metric(
        self, df: DataFrame, model: Union[str, None], metric: str
    ) -> Optional[float]:
        if not self.done_running_inference:
            return None

        if model is not None:

            output_col = ZenoColumn(
                column_type=ZenoColumnType.OUTPUT,
                name=model,
            )
            output_hash = str(output_col)

            distill_fns = [
                c
                for c in self.columns
                if (
                    c.column_type == ZenoColumnType.PREDISTILL
                    or c.column_type == ZenoColumnType.POSTDISTILL
                )
                and c.model == model
            ]

            local_ops = self.zeno_options.copy(
                update={
                    "output_column": output_hash,
                    "output_path": os.path.join(self.cache_path, output_hash),
                    "distill_columns": dict(
                        zip(
                            [c.name for c in distill_fns], [str(c) for c in distill_fns]
                        )
                    ),
                }
            )
        else:
            distill_fns = [
                c
                for c in self.columns
                if (
                    c.column_type == ZenoColumnType.PREDISTILL
                    or c.column_type == ZenoColumnType.POSTDISTILL
                )
            ]

            local_ops = self.zeno_options.copy(
                update={
                    "distill_columns": dict(
                        zip(
                            [c.name for c in distill_fns], [str(c) for c in distill_fns]
                        )
                    ),
                }
            )

        return self.metric_functions[metric](df, local_ops)

    def get_slices(self):
        return [s.dict(by_alias=True) for s in self.slices.values()]

    def get_reports(self) -> List[Report]:
        return self.reports

    def set_folders(self, folders: List[str]):
        if not self.editable:
            return
        self.folders = folders
        with open(os.path.join(self.cache_path, "folders.pickle"), "wb") as f:
            pickle.dump(self.folders, f)

    def set_reports(self, reports: List[Report]):
        if not self.editable:
            return
        self.reports = reports
        with open(os.path.join(self.cache_path, "reports.pickle"), "wb") as f:
            pickle.dump(self.reports, f)

    def create_new_slice(self, req: Slice):
        if not self.editable:
            return
        self.slices[req.slice_name] = req
        with open(os.path.join(self.cache_path, "slices.pickle"), "wb") as f:
            pickle.dump(self.slices, f)

    def delete_slice(self, slice_name: str):
        if not self.editable:
            return
        del self.slices[slice_name]
        with open(os.path.join(self.cache_path, "slices.pickle"), "wb") as f:
            pickle.dump(self.slices, f)

    def get_filtered_ids(self, req: List[Union[FilterPredicateGroup, FilterPredicate]]):
        return filter_table(self.df, req)[str(self.id_column)].to_list()

    def get_filtered_table(self, req: TableRequest):
<<<<<<< HEAD
        filt_df = filter_table(self.df, req.filter_predicates, req.filter_ids)
=======
        """Return filtered table from list of filter predicates."""
        filt_df = filter_table(self.df, req.filter_predicates)
>>>>>>> 10f2cce2
        if req.sort[0]:
            filt_df = filt_df.sort_values(str(req.sort[0]), ascending=req.sort[1])
        filt_df = filt_df.iloc[req.slice_range[0] : req.slice_range[1]]
        return filt_df[[str(col) for col in req.columns]].to_json(orient="records")

    def get_histogram_buckets(
        self, req: List[ZenoColumn]
    ) -> List[List[HistogramBucket]]:
        """Calculate the histogram buckets for a list of columns."""
        res: List[List[HistogramBucket]] = []
        for col in req:
            df_col = self.df[str(col)]
            if col.metadata_type == MetadataType.NOMINAL:
                ret_hist: List[HistogramBucket] = []
                val_counts = df_col.value_counts()
                for k in val_counts.keys():
                    ret_hist.append(HistogramBucket(bucket=k))
                res.append(ret_hist)
            elif col.metadata_type == MetadataType.CONTINUOUS:
                ret_hist: List[HistogramBucket] = []  # type: ignore
                df_col = df_col.fillna(0)
                bins = np.histogram(df_col, bins="doane")
                for i in range(len(bins[0])):
                    ret_hist.append(
                        HistogramBucket(
                            bucket=round(bins[1][i], 4),
                            bucket_end=round(bins[1][i + 1], 4),
                        )
                    )
                res.append(ret_hist)
            elif col.metadata_type == MetadataType.BOOLEAN:
                res.append(
                    [
                        HistogramBucket(bucket=True),
                        HistogramBucket(bucket=False),
                    ]
                )
            elif col.metadata_type == MetadataType.DATETIME:
                res.append([])
            else:
                res.append([])
        return res

    def get_histogram_counts(self, req: HistogramRequest) -> List[List[int]]:
        """Calculate count for each bucket in each column histogram."""
        if req.filter_predicates is not None:
            filt_df = filter_table(self.df, [req.filter_predicates])
        else:
            filt_df = self.df

        ret: List[List[int]] = []
        for r in req.column_requests:
            col = r.column
            ret.append([len(filter_table_single(filt_df, col, b)) for b in r.buckets])
        return ret

    def get_histogram_metric(
        self,
        df: pd.DataFrame,
        col: ZenoColumn,
        bucket: HistogramBucket,
        model: str,
        metric: str,
    ) -> Union[float, None]:
        df_filt = filter_table_single(df, col, bucket)
        output_metric = self.calculate_metric(df_filt, model, metric)
        if output_metric is None or isnan(output_metric):
            return None
        return output_metric

    def get_histogram_metrics(
        self, req: HistogramRequest
    ) -> List[List[Union[float, None]]]:
        """Calculate metric for each bucket in each column histogram."""
        if req.metric is None:
            return []

        if req.filter_predicates is not None:
            filt_df = filter_table(self.df, [req.filter_predicates])
        else:
            filt_df = self.df

        ret: List[List[Union[float, None]]] = []
        for r in req.column_requests:
            col = r.column
            loc_ret: List[Union[float, None]] = []
            for b in r.buckets:
                df_filt = filter_table_single(filt_df, col, b)
                metric = self.calculate_metric(df_filt, req.model, req.metric)
                if metric is None or isnan(metric):
                    loc_ret.append(None)
                else:
                    loc_ret.append(metric)
            ret.append(loc_ret)
        return ret

    def embed_exists(self, model: str):
        """Checks for the existence of an embedding column.
        Returns True if the column exists, False otherwise
        """
        embed_column = ZenoColumn(name=model, column_type=ZenoColumnType.EMBEDDING)
        exists = str(embed_column) in self.df.columns
        return exists and not self.df[str(embed_column)].isnull().any()

    @lru_cache()
    def project_embed_into_2D(self, model: str) -> Dict[str, list]:
        """If the embedding exists, will use t-SNE to project into 2D.
        Returns the 2D embeddings as object/dict
        {
            x: list[float]
            y: list[float]
            ids: list[str]
        }
        """

        points: Dict[str, list] = {"x": [], "y": [], "ids": []}

        # Can't project without an embedding
        if not self.embed_exists(model):
            return points

        embed_col = ZenoColumn(column_type=ZenoColumnType.EMBEDDING, name=model)

        # Extract embeddings and store in one big ndarray
        embed = self.df[str(embed_col)].to_numpy()
        embed = np.stack(embed, axis=0)  # type: ignore

        # project embeddings into 2D
        from sklearn.manifold import TSNE  # type: ignore

        projection = TSNE().fit_transform(embed)

        # extract points and ids from computed projection
        points["x"] = projection[:, 0].tolist()
        points["y"] = projection[:, 1].tolist()
        points["ids"] = self.df[str(self.id_column)].to_list()

        return points<|MERGE_RESOLUTION|>--- conflicted
+++ resolved
@@ -18,28 +18,11 @@
 from pathos.multiprocessing import ProcessingPool as Pool  # type: ignore
 
 from zeno.api import ZenoOptions, ZenoParameters
-<<<<<<< HEAD
-from zeno.classes import (
-    FilterIds,
-    FilterPredicate,
-    FilterPredicateGroup,
-    HistogramRequest,
-    MetadataType,
-    MetricKey,
-    Report,
-    Slice,
-    TableRequest,
-    ZenoColumn,
-    ZenoColumnType,
-    ZenoState,
-)
-=======
 from zeno.classes.base import MetadataType, ZenoColumnType
 from zeno.classes.classes import MetricKey, TableRequest, ZenoColumn
 from zeno.classes.metadata import HistogramBucket, HistogramRequest
 from zeno.classes.report import Report
-from zeno.classes.slice import FilterPredicate, FilterPredicateGroup, Slice
->>>>>>> 10f2cce2
+from zeno.classes.slice import FilterPredicate, FilterPredicateGroup, Slice, FilterIds
 from zeno.data_pipeline.data_processing import (
     postdistill_data,
     predistill_data,
@@ -354,19 +337,8 @@
 
         return_metrics = []
         for metric_key in requests:
-<<<<<<< HEAD
-            filt_df = filter_table(
-                self.df, [metric_key.sli.filter_predicates], filter_ids
-            )
-            if (
-                metric_key.state.metric == ""
-                or metric_key.state.model == ""
-                or self.label_column.name == ""
-            ):
-=======
-            filt_df = filter_table(self.df, [metric_key.sli.filter_predicates])
+            filt_df = filter_table(self.df, [metric_key.sli.filter_predicates], filter_ids)
             if metric_key.metric == "" or self.label_column.name == "":
->>>>>>> 10f2cce2
                 return_metrics.append({"metric": None, "size": filt_df.shape[0]})
             else:
                 metric = self.calculate_metric(
@@ -472,12 +444,8 @@
         return filter_table(self.df, req)[str(self.id_column)].to_list()
 
     def get_filtered_table(self, req: TableRequest):
-<<<<<<< HEAD
+        """Return filtered table from list of filter predicates."""
         filt_df = filter_table(self.df, req.filter_predicates, req.filter_ids)
-=======
-        """Return filtered table from list of filter predicates."""
-        filt_df = filter_table(self.df, req.filter_predicates)
->>>>>>> 10f2cce2
         if req.sort[0]:
             filt_df = filt_df.sort_values(str(req.sort[0]), ascending=req.sort[1])
         filt_df = filt_df.iloc[req.slice_range[0] : req.slice_range[1]]
