--- conflicted
+++ resolved
@@ -26,18 +26,8 @@
 from zeno.classes.metadata import HistogramBucket, HistogramRequest, StringFilterRequest
 from zeno.classes.projection import Points2D, PointsColors
 from zeno.classes.report import Report
-<<<<<<< HEAD
-from zeno.classes.slice import (
-    FilterIds,
-    FilterPredicate,
-    FilterPredicateGroup,
-    Slice,
-    SliceMetric,
-)
+from zeno.classes.slice import FilterIds, FilterPredicateGroup, Slice, SliceMetric
 from zeno.classes.tag import Tag
-=======
-from zeno.classes.slice import FilterIds, FilterPredicateGroup, Slice, SliceMetric
->>>>>>> 757dee30
 from zeno.data_pipeline.data_processing import (
     postdistill_data,
     predistill_data,
