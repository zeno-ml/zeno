"""Functions for parsing filter predicates and filtering dataframes"""
from typing import Optional, List

import pandas as pd
from pandas import DataFrame

from zeno.classes.base import MetadataType, ZenoColumn
from zeno.classes.metadata import HistogramBucket
from zeno.classes.slice import FilterIds, FilterPredicate, FilterPredicateGroup


def get_filter_string(filter: FilterPredicateGroup) -> str:
    """Generate a filter string for Pandas query from a nested set of FilterPredicates.
    The join should go on the second predicate in a group.

    Args:
        filter (FilterPredicateGroup): Parent FilterPredicateGroup

    Returns:
        str: Filter string with added predicates
    """
    filt = ""
    for f in filter.predicates:
        if isinstance(f, FilterPredicateGroup):
            if len(f.predicates) != 0:
                filt = filt + f.join + "("
                filt = filt + get_filter_string(f)
                filt = filt + ")"
        elif isinstance(f, FilterPredicate):
            if f.operation == "match":
                filt = (
                    filt
                    + "{} (`{}`.astype('string').str.contains('{}', na=False,".format(
                        f.join, f.column, f.value
                    )
                    + "regex=False, case=False))"
                )
            elif f.operation == "match (regex)":
                filt = (
                    filt
                    + "{} (`{}`.astype('string').str.contains('{}', na=False))".format(
                        f.join, f.column, f.value
                    )
                )
            else:
                try:
                    val = str(float(f.value))
                except ValueError:
                    if str(f.value).lower() in [
                        "true",
                        "false",
                    ]:
                        val = "True" if str(f.value).lower() == "true" else "False"
                    else:
                        val = '"{}"'.format(f.value)
                filt = filt + "{} (`{}` {} {})".format(
                    f.join, f.column, f.operation, val
                )
    return filt


def filter_table(
<<<<<<< HEAD
    df,
    filter_predicates: Optional[FilterPredicateGroup] = None,
    list_ids_first: Optional[FilterIds] = None,
    list_ids_second: Optional[FilterIds] = None,
    tag_list: Optional[List[str]] = None,
=======
    main_df,
    filter_predicates: FilterPredicateGroup,
    filter_ids: Optional[FilterIds] = None,
>>>>>>> bbbb3d16
) -> pd.DataFrame:
    allIndicies = []  # type: ignore
    if list_ids_first is not None and len(list_ids_first.ids) > 0:
        allIndicies += list_ids_first.ids  # type: ignore
    if list_ids_second is not None and len(list_ids_second.ids) > 0:
        allIndicies += list_ids_second.ids  # type: ignore
    # if we have ids, filter them out now!
    if len(allIndicies) > 0:
        # make sure the ids we are querying exist
        existingIds = df.index.intersection(allIndicies)
        # this is fast because the index is set to ids
<<<<<<< HEAD
        df = df.loc[existingIds]
    
    # empty tags
    if len(allIndicies) == 0 and tag_list is not None and len(tag_list) > 0:
        return df.iloc[0:0]

    if filter_predicates is not None:
        final_filter = get_filter_string(filter_predicates)
        if len(final_filter) > 0:
            return df.query(final_filter)

    return df
=======
        main_df = main_df.loc[filter_ids.ids]

    final_filter = get_filter_string(filter_predicates)
    if len(final_filter) > 0:
        return main_df.query(final_filter, engine="python")
    else:
        return main_df
>>>>>>> bbbb3d16


def filter_table_single(df: DataFrame, col: ZenoColumn, bucket: HistogramBucket):
    if (
        col.metadata_type == MetadataType.NOMINAL
        or col.metadata_type == MetadataType.BOOLEAN
    ):
        return df[df[str(col)] == bucket.bucket]
    elif col.metadata_type == MetadataType.CONTINUOUS:
        return df[(df[str(col)] > bucket.bucket) & (df[str(col)] < bucket.bucket_end)]
    elif col.metadata_type == MetadataType.DATETIME:
        return df
    return df<|MERGE_RESOLUTION|>--- conflicted
+++ resolved
@@ -60,17 +60,11 @@
 
 
 def filter_table(
-<<<<<<< HEAD
-    df,
+    main_df,
     filter_predicates: Optional[FilterPredicateGroup] = None,
     list_ids_first: Optional[FilterIds] = None,
     list_ids_second: Optional[FilterIds] = None,
     tag_list: Optional[List[str]] = None,
-=======
-    main_df,
-    filter_predicates: FilterPredicateGroup,
-    filter_ids: Optional[FilterIds] = None,
->>>>>>> bbbb3d16
 ) -> pd.DataFrame:
     allIndicies = []  # type: ignore
     if list_ids_first is not None and len(list_ids_first.ids) > 0:
@@ -80,30 +74,20 @@
     # if we have ids, filter them out now!
     if len(allIndicies) > 0:
         # make sure the ids we are querying exist
-        existingIds = df.index.intersection(allIndicies)
+        existingIds = main_df.index.intersection(allIndicies)
         # this is fast because the index is set to ids
-<<<<<<< HEAD
-        df = df.loc[existingIds]
+        main_df = main_df.loc[existingIds]
     
-    # empty tags
+    # empty selected tags so always return empty table
     if len(allIndicies) == 0 and tag_list is not None and len(tag_list) > 0:
-        return df.iloc[0:0]
+        return main_df.iloc[0:0]
 
     if filter_predicates is not None:
         final_filter = get_filter_string(filter_predicates)
         if len(final_filter) > 0:
-            return df.query(final_filter)
+            return main_df.query(final_filter, engine="python")
 
-    return df
-=======
-        main_df = main_df.loc[filter_ids.ids]
-
-    final_filter = get_filter_string(filter_predicates)
-    if len(final_filter) > 0:
-        return main_df.query(final_filter, engine="python")
-    else:
-        return main_df
->>>>>>> bbbb3d16
+    return main_df
 
 
 def filter_table_single(df: DataFrame, col: ZenoColumn, bucket: HistogramBucket):
