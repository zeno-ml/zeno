--- conflicted
+++ resolved
@@ -23,7 +23,7 @@
 )
 from zeno.classes.metadata import HistogramBucket, HistogramRequest
 from zeno.classes.report import Report
-from zeno.classes.slice import FilterPredicate, FilterPredicateGroup, Slice
+from zeno.classes.slice import FilterPredicate, FilterPredicateGroup, Slice, SliceMetric
 from zeno.data_pipeline.zeno_backend import ZenoBackend
 
 
@@ -94,15 +94,11 @@
     def update_reports(reqs: List[Report]):
         zeno.set_reports(reqs)
 
-<<<<<<< HEAD
-    @api_app.post("/filtered-table", tags=["zeno"])
-=======
-    @api_app.post("/filtered-ids")
+    @api_app.post("/filtered-ids", response_model=str, tags=["zeno"])
     def get_filtered_ids(req: List[Union[FilterPredicateGroup, FilterPredicate]]):
         return zeno.get_filtered_ids(req)
 
-    @api_app.post("/filtered-table")
->>>>>>> a1226183
+    @api_app.post("/filtered-table", response_model=str, tags=["zeno"])
     def get_filtered_table(req: TableRequest):
         return zeno.get_filtered_table(req)
 
@@ -132,15 +128,9 @@
     def delete_slice(slice_name: List[str]):
         zeno.delete_slice(slice_name[0])
 
-<<<<<<< HEAD
     @api_app.post("/slice-metrics", response_model=List[SliceMetric], tags=["zeno"])
-    def get_metrics_for_slices(reqs: List[MetricKey]):
-        return zeno.get_metrics_for_slices(reqs)
-=======
-    @api_app.post("/slice-metrics")
     def get_metrics_for_slices(req: MetricRequest):
         return zeno.get_metrics_for_slices(req.metric_keys, req.filter_ids)
->>>>>>> a1226183
 
     @api_app.get("/embed-exists/{model}", response_model=bool, tags=["zeno"])
     def embed_exists(model: str):
