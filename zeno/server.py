"""
The FastAPI server for the Zeno frontend. Hosts both the REST API
and the static files for the frontend.
"""

import asyncio
import os
from typing import Dict, List, Union

import gradio as gr  # type: ignore
from fastapi import FastAPI, HTTPException, WebSocket
from fastapi.routing import APIRoute
from fastapi.staticfiles import StaticFiles

from zeno.backend import ZenoBackend
from zeno.classes.base import ZenoColumn
from zeno.classes.classes import (
    ColorsProjectRequest,
    EmbedProject2DRequest,
    EntryRequest,
    MetricRequest,
    StatusResponse,
    TableRequest,
    ZenoSettings,
    ZenoVariables,
)
from zeno.classes.metadata import HistogramBucket, HistogramRequest, StringFilterRequest
from zeno.classes.projection import Points2D, PointsColors
from zeno.classes.report import Report
from zeno.classes.slice import FilterPredicateGroup, Slice, SliceMetric
<<<<<<< HEAD
from zeno.classes.tag import Tag
from zeno.data_pipeline.zeno_backend import ZenoBackend
=======
from zeno.processing.histogram_processing import (
    filter_by_string,
    histogram_buckets,
    histogram_counts,
    histogram_metrics,
)
from zeno.processing.projection_processing import (
    check_embed_exists,
    project_into_2D,
    projection_colors,
)
>>>>>>> 6e34d0c2


def custom_generate_unique_id(route: APIRoute):
    return route.name


def get_server(zeno: ZenoBackend):
    app = FastAPI(title="Frontend API")
    api_app = FastAPI(
        title="Backend API", generate_unique_id_function=custom_generate_unique_id
    )

    if zeno.data_path != "" and os.path.exists(zeno.data_path):
        app.mount("/data", StaticFiles(directory=zeno.data_path), name="static")
    if zeno.label_path != "" and os.path.exists(zeno.label_path):
        app.mount("/labels", StaticFiles(directory=zeno.label_path), name="static")

    app.mount(
        "/cache",
        StaticFiles(directory=zeno.cache_path),
        name="cache",
    )
    app.mount("/api", api_app)
    app.mount(
        "/",
        StaticFiles(
            directory=os.path.dirname(os.path.realpath(__file__)) + "/frontend",
            html=True,
        ),
        name="base",
    )

    # If an inference function is provided, mount the gradio app.
    if zeno.inference_function:
        # The input_columns should map to the input_components.
        input_components, output_components, input_columns = zeno.inference_function(
            zeno.zeno_options
        )
        zeno.gradio_input_columns = input_columns

        gradio_app = gr.Interface(
            fn=zeno.single_inference,
            inputs=[
                gr.components.Dropdown(
                    zeno.model_names, value=zeno.model_names[0], label="Model"
                ),
                *input_components,
            ],
            outputs=output_components,
            css="""
                    :root {
                    --button-primary-background-base: #6a1b9a;
                    --button-primary-background-hover: #d2bae9;
                    --button-primary-text-color-base: white;
                    --button-primary-text-color-hover: white;
                    --button-primary-border-color-hover: #6a1b9a;
                    --button-primary-border-color: #6a1b9a;
                    }
                """,
            allow_flagging="never",
            analytics_enabled=False,
        )
        api_app = gr.mount_gradio_app(
            app=api_app,
            blocks=gradio_app,
            path="/gradio",
        )

    @api_app.get("/settings", response_model=ZenoSettings, tags=["zeno"])
    def get_settings():
        return ZenoSettings(
            view=zeno.view,
            id_column=zeno.id_column,
            label_column=zeno.label_column,
            data_column=zeno.data_column,
            calculate_histogram_metrics=zeno.calculate_histogram_metrics,
            inference_view=True if zeno.inference_function else False,
            samples=zeno.samples,
            totalSize=zeno.df.shape[0],
        )

    @api_app.get("/initialize", response_model=ZenoVariables, tags=["zeno"])
    def get_initial_info():
        return ZenoVariables(
            metrics=list(zeno.metric_functions.keys()),
            models=[str(n) for n in zeno.model_names],
            folders=zeno.folders,
        )

    @api_app.get("/slices", response_model=Dict[str, Slice], tags=["zeno"])
    def get_slices():
        return zeno.slices

    @api_app.get("/tags", response_model=Dict[str, Tag], tags=["zeno"])
    def get_tags():
        return zeno.tags

    @api_app.get("/reports", response_model=List[Report], tags=["zeno"])
    def get_reports():
        return zeno.reports

    @api_app.post("/folders", tags=["zeno"])
    def set_folders(folders: List[str]):
        zeno.set_folders(folders)

    @api_app.post("/reports", tags=["zeno"])
    def update_reports(reqs: List[Report]):
        zeno.set_reports(reqs)

    @api_app.post("/filtered-ids", response_model=str, tags=["zeno"])
    def get_filtered_ids(req: FilterPredicateGroup):
        return zeno.get_filtered_ids(req)

    @api_app.post("/filtered-table", response_model=str, tags=["zeno"])
    def get_filtered_table(req: TableRequest):
        return zeno.get_filtered_table(req)

    @api_app.post(
        "/histograms", response_model=List[List[HistogramBucket]], tags=["zeno"]
    )
    def get_histogram_buckets(req: List[ZenoColumn]):
        return histogram_buckets(zeno.df, req)

    @api_app.post("/histogram-counts", response_model=List[List[int]], tags=["zeno"])
    def calculate_histogram_counts(req: HistogramRequest):
        return histogram_counts(zeno.df, req)

    @api_app.post(
        "/histogram-metrics",
        response_model=List[List[Union[float, None]]],
        tags=["zeno"],
    )
    def calculate_histogram_metrics(req: HistogramRequest):
        return histogram_metrics(zeno.df, zeno.calculate_metric, req)

    @api_app.post("/tag", tags=["zeno"])
    def create_new_tag(req: Tag):
        zeno.create_new_tag(req)

    @api_app.delete("/tag", tags=["zeno"])
    def delete_tag(tag_name: List[str]):
        zeno.delete_tag(tag_name[0])

    @api_app.post("/slice", tags=["zeno"])
    def create_new_slice(req: Slice):
        zeno.create_new_slice(req)

    @api_app.delete("/slice", tags=["zeno"])
    def delete_slice(slice_name: List[str]):
        zeno.delete_slice(slice_name[0])

    @api_app.post("/string-filter", response_model=List[str], tags=["zeno"])
    def filter_string_metadata(req: StringFilterRequest):
        filt_out = filter_by_string(zeno.df, req)
        return filt_out

    @api_app.post("/slice-metrics", response_model=List[SliceMetric], tags=["zeno"])
    def get_metrics_for_slices(req: MetricRequest):
        return zeno.get_metrics_for_slices(req.metric_keys, req.filter_ids)

    @api_app.get("/embed-exists/{model}", response_model=bool, tags=["zeno"])
    def embed_exists(model: str):
        """Checks if embedding exists for a model.
        Returns the boolean True or False directly
        """
        return check_embed_exists(zeno.df, model)

    @api_app.post("/embed-project", tags=["zeno"], response_model=Points2D)
    def project_embed_into_2D(req: EmbedProject2DRequest):
        return project_into_2D(zeno.df, zeno.id_column, req.model, req.column)

    @api_app.post("/colors-project", tags=["zeno"], response_model=PointsColors)
    def get_projection_colors(req: ColorsProjectRequest):
        return projection_colors(zeno.df, req.column)

    @api_app.post("/entry", tags=["zeno"], response_model=str)
    def get_df_row_entry(req: EntryRequest):
        try:
            entry = zeno.df.loc[req.id, :].copy()
            if len(req.columns) > 0:
                entry = entry[list(map(str, req.columns))]

            # Add data prefix to data column depending on type of data_path.
            entry.loc[str(zeno.data_column)] = (
                zeno.data_prefix + entry[str(zeno.data_column)]
            )

            return entry.to_json()
        except KeyError:
            raise HTTPException(
                status_code=404, detail=f"Entry with id={req.id} not found"
            )

    @api_app.websocket("/status")
    async def results_websocket(websocket: WebSocket):
        await websocket.accept()
        previous_status = ""
        while True:
            await asyncio.sleep(1)
            if zeno.status != previous_status:
                previous_status = zeno.status
                await websocket.send_json(
                    StatusResponse(
                        status=zeno.status,
                        done_processing=zeno.done_running_inference,
                        complete_columns=zeno.complete_columns,
                    ).json(by_alias=True)
                )

    return app<|MERGE_RESOLUTION|>--- conflicted
+++ resolved
@@ -28,10 +28,7 @@
 from zeno.classes.projection import Points2D, PointsColors
 from zeno.classes.report import Report
 from zeno.classes.slice import FilterPredicateGroup, Slice, SliceMetric
-<<<<<<< HEAD
 from zeno.classes.tag import Tag
-from zeno.data_pipeline.zeno_backend import ZenoBackend
-=======
 from zeno.processing.histogram_processing import (
     filter_by_string,
     histogram_buckets,
@@ -43,7 +40,6 @@
     project_into_2D,
     projection_colors,
 )
->>>>>>> 6e34d0c2
 
 
 def custom_generate_unique_id(route: APIRoute):
