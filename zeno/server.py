"""
The FastAPI server for the Zeno frontend. Hosts both the REST API
and the static files for the frontend.
"""

import asyncio
import json
import os
from typing import List, Union

from fastapi import FastAPI, HTTPException, WebSocket
from fastapi.staticfiles import StaticFiles

from zeno.classes.base import ZenoColumn
from zeno.classes.classes import (
    EmbedProject2DRequest,
    EntryRequest,
    MetricKey,
<<<<<<< HEAD
    MetricRequest,
    Report,
    Slice,
=======
>>>>>>> 10f2cce2
    StatusResponse,
    TableRequest,
    ZenoSettings,
    ZenoVariables,
)
from zeno.classes.metadata import HistogramBucket, HistogramRequest
from zeno.classes.report import Report
from zeno.classes.slice import FilterPredicate, FilterPredicateGroup, Slice
from zeno.data_pipeline.zeno_backend import ZenoBackend


def get_server(zeno: ZenoBackend):
    app = FastAPI(title="Frontend API")
    api_app = FastAPI(title="Backend API")

    if zeno.data_path != "" and os.path.exists(zeno.data_path):
        app.mount("/data", StaticFiles(directory=zeno.data_path), name="static")
    if zeno.label_path != "" and os.path.exists(zeno.label_path):
        app.mount("/labels", StaticFiles(directory=zeno.label_path), name="static")

    app.mount(
        "/cache",
        StaticFiles(directory=zeno.cache_path),
        name="cache",
    )
    app.mount("/api", api_app)
    app.mount(
        "/",
        StaticFiles(
            directory=os.path.dirname(os.path.realpath(__file__)) + "/frontend",
            html=True,
        ),
        name="base",
    )

    @api_app.get("/settings", response_model=ZenoSettings)
    def get_settings():
        return ZenoSettings(
            view=zeno.view,
            id_column=zeno.id_column,
            label_column=zeno.label_column,
            data_column=zeno.data_column,
            data_origin="/data/" if os.path.exists(zeno.data_path) else zeno.data_path,
            metadata_columns=zeno.columns,
            samples=zeno.samples,
            totalSize=zeno.df.shape[0],
        )

    @api_app.get("/initialize", response_model=ZenoVariables)
    def get_initial_info():
        return ZenoVariables(
            metrics=list(zeno.metric_functions.keys()),
            models=[str(n) for n in zeno.model_names],
            folders=zeno.folders,
        )

    @api_app.get("/slices")
    def get_slices():
        return json.dumps(zeno.get_slices())

    @api_app.get("/reports")
    def get_reports():
        return json.dumps([r.dict(by_alias=True) for r in zeno.get_reports()])

    @api_app.post("/folders")
    def set_folders(folders: List[str]):
        zeno.set_folders(folders)

    @api_app.post("/reports")
    def update_reports(reqs: List[Report]):
        zeno.set_reports(reqs)

    @api_app.post("/filtered-ids")
    def get_filtered_ids(req: List[Union[FilterPredicateGroup, FilterPredicate]]):
        return json.dumps(zeno.get_filtered_ids(req))

    @api_app.post("/filtered-table")
    def get_filtered_table(req: TableRequest):
        return zeno.get_filtered_table(req)

    @api_app.post("/histograms", response_model=List[List[HistogramBucket]])
    def get_histogram_buckets(req: List[ZenoColumn]):
        return zeno.get_histogram_buckets(req)

    @api_app.post("/histogram-counts")
    def calculate_histogram_counts(req: HistogramRequest):
        return zeno.get_histogram_counts(req)

    @api_app.post("/histogram-metrics")
    def calculate_histogram_metrics(req: HistogramRequest):
        return zeno.get_histogram_metrics(req)

    @api_app.post("/slice")
    def create_new_slice(req: Slice):
        zeno.create_new_slice(req)

    @api_app.delete("/slice")
    def delete_slice(slice_name: List[str]):
        zeno.delete_slice(slice_name[0])

<<<<<<< HEAD
    @api_app.post("/get-metrics-for-slices")
    def get_metrics_for_slices(req: MetricRequest):
        return json.dumps(zeno.get_metrics_for_slices(req.metric_keys, req.filter_ids))
=======
    @api_app.post("/slice-metrics")
    def get_metrics_for_slices(reqs: List[MetricKey]):
        return json.dumps(zeno.get_metrics_for_slices(reqs))
>>>>>>> 10f2cce2

    @api_app.get("/embed-exists/{model}")
    def embed_exists(model: str):
        """
        Checks if embedding exists for a model.
        Returns the boolean True or False directly
        """
        exists = zeno.embed_exists(model)
        return exists

    @api_app.post("/embed-project")
    def project_embed_into_2D(req: EmbedProject2DRequest):
        points = zeno.project_embed_into_2D(req.model)
        return points

    @api_app.post("/entry")
    def get_df_row_entry(req: EntryRequest):
        try:
            entry = zeno.df.loc[req.id, :]
            if len(req.columns) > 0:
                entry = entry[list(map(str, req.columns))]
            json_entry = entry.to_json()
            return json_entry
        except KeyError:
            raise HTTPException(
                status_code=404, detail=f"Entry with id={req.id} not found"
            )

    @api_app.websocket("/status")
    async def results_websocket(websocket: WebSocket):
        await websocket.accept()
        previous_status = ""
        while True:
            await asyncio.sleep(1)
            if zeno.status != previous_status:
                previous_status = zeno.status
                await websocket.send_json(
                    StatusResponse(
                        status=zeno.status,
                        done_processing=zeno.done_running_inference,
                        complete_columns=zeno.complete_columns,
                    ).json(by_alias=True)
                )

    return app<|MERGE_RESOLUTION|>--- conflicted
+++ resolved
@@ -15,13 +15,7 @@
 from zeno.classes.classes import (
     EmbedProject2DRequest,
     EntryRequest,
-    MetricKey,
-<<<<<<< HEAD
     MetricRequest,
-    Report,
-    Slice,
-=======
->>>>>>> 10f2cce2
     StatusResponse,
     TableRequest,
     ZenoSettings,
@@ -122,15 +116,9 @@
     def delete_slice(slice_name: List[str]):
         zeno.delete_slice(slice_name[0])
 
-<<<<<<< HEAD
-    @api_app.post("/get-metrics-for-slices")
+    @api_app.post("/slice-metrics")
     def get_metrics_for_slices(req: MetricRequest):
         return json.dumps(zeno.get_metrics_for_slices(req.metric_keys, req.filter_ids))
-=======
-    @api_app.post("/slice-metrics")
-    def get_metrics_for_slices(reqs: List[MetricKey]):
-        return json.dumps(zeno.get_metrics_for_slices(reqs))
->>>>>>> 10f2cce2
 
     @api_app.get("/embed-exists/{model}")
     def embed_exists(model: str):
