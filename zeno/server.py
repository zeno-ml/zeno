"""
The FastAPI server for the Zeno frontend. Hosts both the REST API
and the static files for the frontend.
"""

import asyncio
import os
from typing import Dict, List, Union

from fastapi import FastAPI, HTTPException, WebSocket
from fastapi.routing import APIRoute
from fastapi.staticfiles import StaticFiles

<<<<<<< HEAD
=======
from zeno import SliceFinderMetricReturn
>>>>>>> dea3a03a
from zeno.backend import ZenoBackend
from zeno.classes.base import ZenoColumn
from zeno.classes.classes import (
    ColorsProjectRequest,
    EmbedProject2DRequest,
    EntryRequest,
    MetricRequest,
    SliceFinderRequest,
    StatusResponse,
    TableRequest,
    ZenoSettings,
    ZenoVariables
)
from zeno.classes.slice_finder import (
    SliceFinderMetricReturn
)
from zeno.classes.metadata import HistogramBucket, HistogramRequest, StringFilterRequest
from zeno.classes.projection import Points2D, PointsColors
from zeno.classes.report import Report
from zeno.classes.slice import FilterPredicateGroup, Slice, SliceMetric
from zeno.processing.histogram_processing import (
    filter_by_string,
    histogram_buckets,
    histogram_counts,
    histogram_metrics,
)
from zeno.processing.projection_processing import (
    check_embed_exists,
    project_into_2d,
    projection_colors,
)
from zeno.processing.slice_finder import get_column_name_with_summary, slice_finder
from zeno.util import read_config


def custom_generate_unique_id(route: APIRoute):
    return route.name


def get_server(zeno: ZenoBackend):
    app = FastAPI(title="Frontend API")
    api_app = FastAPI(
        title="Backend API", generate_unique_id_function=custom_generate_unique_id
    )

    if zeno.data_path != "" and os.path.exists(zeno.data_path):
        app.mount("/data", StaticFiles(directory=zeno.data_path), name="static")
    if zeno.label_path != "" and os.path.exists(zeno.label_path):
        app.mount("/labels", StaticFiles(directory=zeno.label_path), name="static")

    app.mount(
        "/cache",
        StaticFiles(directory=zeno.cache_path),
        name="cache",
    )
    app.mount("/api", api_app)
    app.mount(
        "/",
        StaticFiles(
            directory=os.path.dirname(os.path.realpath(__file__)) + "/frontend",
            html=True,
        ),
        name="base",
    )

    @api_app.get("/settings", response_model=ZenoSettings, tags=["zeno"])
    def get_settings():
        return ZenoSettings(
            view=zeno.view,
            id_column=zeno.id_column,
            label_column=zeno.label_column,
            data_column=zeno.data_column,
            calculate_histogram_metrics=zeno.calculate_histogram_metrics,
            samples=zeno.samples,
            total_size=zeno.df.shape[0],
        )

    @api_app.get("/initialize", response_model=ZenoVariables, tags=["zeno"])
    def get_initial_info():
        return ZenoVariables(
            metrics=list(zeno.metric_functions.keys()),
            models=[str(n) for n in zeno.model_names],
            folders=zeno.folders,
        )

    @api_app.get("/slices", response_model=Dict[str, Slice], tags=["zeno"])
    def get_slices():
        return zeno.slices

    @api_app.get("/reports", response_model=List[Report], tags=["zeno"])
    def get_reports():
        return zeno.reports

    @api_app.post("/folders", tags=["zeno"])
    def set_folders(folders: List[str]):
        zeno.set_folders(folders)

    @api_app.post("/reports", tags=["zeno"])
    def update_reports(reqs: List[Report]):
        zeno.set_reports(reqs)

    @api_app.post("/filtered-ids", response_model=str, tags=["zeno"])
    def get_filtered_ids(req: FilterPredicateGroup):
        return zeno.get_filtered_ids(req)

    @api_app.post("/filtered-table", response_model=str, tags=["zeno"])
    def get_filtered_table(req: TableRequest):
        return zeno.get_filtered_table(req)

    @api_app.get("/refresh", tags=["zeno"])
    def refresh_data():
        if not zeno.editable:
            return

        if zeno.params.config_file:
            zeno.params = read_config(zeno.params.config_file)
        zeno.done_running_inference = False
        zeno.initial_setup()
        zeno.start_processing()

    @api_app.post(
        "/histograms", response_model=List[List[HistogramBucket]], tags=["zeno"]
    )
    def get_histogram_buckets(req: List[ZenoColumn]):
        return histogram_buckets(zeno.df, req)

    @api_app.post("/histogram-counts", response_model=List[List[int]], tags=["zeno"])
    def calculate_histogram_counts(req: HistogramRequest):
        return histogram_counts(zeno.df, req)

    @api_app.post(
        "/histogram-metrics",
        response_model=List[List[Union[float, None]]],
        tags=["zeno"],
    )
    def calculate_histogram_metrics(req: HistogramRequest):
        return histogram_metrics(zeno.df, zeno.calculate_metric, req)

    @api_app.post("/slice", tags=["zeno"])
    def create_new_slice(req: Slice):
        zeno.create_new_slice(req)

    @api_app.delete("/slice", tags=["zeno"])
    def delete_slice(slice_name: List[str]):
        zeno.delete_slice(slice_name[0])

    @api_app.post("/string-filter", response_model=List[str], tags=["zeno"])
    def filter_string_metadata(req: StringFilterRequest):
        filt_out = filter_by_string(zeno.df, req)
        return filt_out

    @api_app.post("/slice-metrics", response_model=List[SliceMetric], tags=["zeno"])
    def get_metrics_for_slices(req: MetricRequest):
        return zeno.get_metrics_for_slices(req.metric_keys, req.filter_ids)

    @api_app.get("/embed-exists/{model}", response_model=bool, tags=["zeno"])
    def embed_exists(model: str):
        """Checks if embedding exists for a model.
        Returns the boolean True or False directly
        """
        return check_embed_exists(zeno.df, model)

    @api_app.post("/embed-project", tags=["zeno"], response_model=Points2D)
    def project_embed_into_2d(req: EmbedProject2DRequest):
        return project_into_2d(zeno.df, zeno.id_column, req.model, req.column)

    @api_app.post(
        "/slice-finder-project", tags=["zeno"], response_model=SliceFinderMetricReturn
    )
    def project_find_available_slices(req: SliceFinderRequest):
        return slice_finder(
            zeno.df, req, zeno.zeno_options, zeno.postdistill_functions, zeno.columns
        )

    @api_app.get("/get-columns-with-summary", tags=["zeno"])
    def get_columns_with_summary():
        return get_column_name_with_summary(zeno.df, zeno.columns)

    @api_app.post("/colors-project", tags=["zeno"], response_model=PointsColors)
    def get_projection_colors(req: ColorsProjectRequest):
        return projection_colors(zeno.df, req.column)

    @api_app.post("/entry", tags=["zeno"], response_model=str)
    def get_df_row_entry(req: EntryRequest):
        try:
            entry = zeno.df.loc[req.id, :].copy()
            if len(req.columns) > 0:
                entry = entry[list(map(str, req.columns))]

            # Add data prefix to data column depending on type of data_path.
            entry.loc[str(zeno.data_column)] = (
                zeno.data_prefix + entry[str(zeno.data_column)]
            )

            return entry.to_json()
        except KeyError:
            raise HTTPException(
                status_code=404, detail=f"Entry with id={req.id} not found"
            )

    @api_app.websocket("/status")
    async def results_websocket(websocket: WebSocket):
        await websocket.accept()
        previous_status = ""
        while True:
            await asyncio.sleep(1)
            if zeno.status != previous_status:
                previous_status = zeno.status
                await websocket.send_json(
                    StatusResponse(
                        status=zeno.status,
                        done_processing=zeno.done_running_inference,
                        complete_columns=zeno.complete_columns,
                    ).json(by_alias=True)
                )

    return app<|MERGE_RESOLUTION|>--- conflicted
+++ resolved
@@ -11,10 +11,6 @@
 from fastapi.routing import APIRoute
 from fastapi.staticfiles import StaticFiles
 
-<<<<<<< HEAD
-=======
-from zeno import SliceFinderMetricReturn
->>>>>>> dea3a03a
 from zeno.backend import ZenoBackend
 from zeno.classes.base import ZenoColumn
 from zeno.classes.classes import (
