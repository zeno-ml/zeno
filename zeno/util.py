import datetime
import os
import pickle
import sys
from contextlib import contextmanager
from importlib import util
from inspect import getmembers, isfunction
from pathlib import Path

import pandas as pd

from zeno.classes.base import MetadataType

VIEW_MAP_URL: str = "https://raw.githubusercontent.com/zeno-ml/instance-views/main/"
VIEWS_MAP_JSON: str = "views.json"


def read_pickle(file_name: str, cache_path: str, default):
    try:
        with open(os.path.join(cache_path, file_name), "rb") as f:
            return pickle.load(f)
    except FileNotFoundError:
        return default


def getMetadataType(col: pd.Series) -> MetadataType:
    col = col.infer_objects()

    try:
        datetime.datetime.fromisoformat(str(col[0]))
        return MetadataType.DATETIME
    except ValueError:
        pass

    if col.dtype == "bool":
        return MetadataType.BOOLEAN

    try:
        unique = col.unique().tolist()
    except TypeError:
        return MetadataType.OTHER

    if len(unique) < 21:
        return MetadataType.NOMINAL

    if col.dtype in [
        "int64",
        "int32",
        "int16",
        "int8",
        "uint64",
        "uint32",
        "uint16",
        "uint8",
        "float64",
        "float32",
        "float16",
        "float8",
    ]:
        return MetadataType.CONTINUOUS

    return MetadataType.OTHER


def load_series(df, col_name, save_path):
    try:
        series = pd.read_pickle(save_path)
        col_name.metadata_type = getMetadataType(series)
        df.loc[:, str(col_name)] = series
    except FileNotFoundError:
        df.loc[:, str(col_name)] = pd.Series([pd.NA] * df.shape[0], index=df.index)
    except EOFError:
        df.loc[:, str(col_name)] = pd.Series([pd.NA] * df.shape[0], index=df.index)


@contextmanager
def add_to_path(p):
    old_path = sys.path
    sys.path = sys.path[:]
    sys.path.insert(0, p)
    try:
        yield
    finally:
        sys.path = old_path


def parse_testing_file(test_file: Path):
    # To allow relative imports in test files,
    # add their directory to path temporarily.
    with add_to_path(os.path.dirname(os.path.abspath(test_file))):
        spec = util.spec_from_file_location(str(test_file), test_file)
        test_module = util.module_from_spec(spec)  # type: ignore
        spec.loader.exec_module(test_module)  # type: ignore

    functions = []
    for func_name, func in getmembers(test_module):
        if isfunction(func):
            if (
                hasattr(func, "predict_function")
                or hasattr(func, "distill_function")
                or hasattr(func, "metric_function")
            ):
                functions.append(func)
    return functions


def is_notebook() -> bool:
    try:
        from IPython import get_ipython  # type: ignore

        shell = get_ipython().__class__.__name__
        if shell == "ZMQInteractiveShell":
            return True  # Jupyter notebook or qtconsole
        elif shell == "TerminalInteractiveShell":
            return False  # Terminal running IPython
        else:
            return False  # Other type (?)
<<<<<<< HEAD
    except ImportError:
=======
    except (NameError, ImportError):
>>>>>>> 10f2cce2
        return False  # Probably standard Python interpreter<|MERGE_RESOLUTION|>--- conflicted
+++ resolved
@@ -115,9 +115,5 @@
             return False  # Terminal running IPython
         else:
             return False  # Other type (?)
-<<<<<<< HEAD
-    except ImportError:
-=======
     except (NameError, ImportError):
->>>>>>> 10f2cce2
         return False  # Probably standard Python interpreter