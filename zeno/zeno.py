--- conflicted
+++ resolved
@@ -338,14 +338,6 @@
             "value": result_metric,
         }
 
-<<<<<<< HEAD
-    def __get_df_rows(self, dataframe, column="id", list_to_get=None):
-        if list_to_get is None:
-            return None
-        return dataframe[dataframe[column].isin(list_to_get)]
-
-    def __run_umap(self, embeds):
-=======
     def get_reports(self):
         return [r.dict(by_alias=True) for r in self.reports]
 
@@ -355,17 +347,16 @@
         with open(os.path.join(self.cache_path, "reports.pickle"), "wb") as f:
             pickle.dump(self.reports, f)
 
-    def __run_umap(self, model):
-        embeds = np.stack(self.df["zenoembedding_" + model].to_numpy())
->>>>>>> 710d1224
+    def __run_umap(self, embeds):
         reducer = umap.UMAP()
         projection = reducer.fit_transform(embeds)
-        # self.df.loc[:, "zenoembed_x"] = projection[:, 0]  # type: ignore
-        # self.df.loc[:, "zenoembed_y"] = projection[:, 1]  # type: ignore
-        # self.complete_columns.append("zenoembed_x")
-        # self.complete_columns.append("zenoembed_y")
         self.status = "Done projecting"
         return projection.tolist()
+
+    def __get_df_rows(self, dataframe, column="id", list_to_get=None):
+        if list_to_get is None:
+            return None
+        return dataframe[dataframe[column].isin(list_to_get)]
 
     def run_projection(self, model, instance_ids):
         filtered_rows = self.__get_df_rows(
