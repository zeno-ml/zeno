--- conflicted
+++ resolved
@@ -144,7 +144,7 @@
         self.pipeline.set_id_column(self.id_column)
         self.pipeline.set_table(self.df)
 
-    def add_id_filter_pipeline(self, ids: List[str]):
+    def add_id_filter_pipeline(self, ids: list[str]):
         self.pipeline.add_filter(ids)
         output, js_export = self.pipeline.run()
         return js_export
@@ -518,46 +518,6 @@
 
         return result_metric
 
-<<<<<<< HEAD
-    def __run_umap(self, embeds):
-        reducer = umap.UMAP()
-        projection = reducer.fit_transform(embeds)
-        self.status = "Done projecting"
-        if isinstance(projection, (np.ndarray)):
-            return projection.tolist()
-        elif isinstance(projection, (list)):
-            return projection
-        else:
-            return []
-
-    def __get_df_rows(self, dataframe, column, list_to_get=None):
-        if list_to_get is None:
-            return []
-        return dataframe[dataframe[column].isin(list_to_get)]
-
-    def run_projection(self, model, instance_ids):
-        filtered_rows = self.__get_df_rows(
-            self.df, str(self.id_column), list_to_get=instance_ids
-        )
-        embeds = np.stack(
-            filtered_rows["zenoembedding_" + model].to_numpy()  # type: ignore
-        )
-        projection = self.__run_umap(embeds)
-        payload = [
-            {"proj": proj, "id": id} for proj, id in zip(projection, instance_ids)
-        ]
-        return payload
-=======
-    def get_reports(self):
-        return [r.dict(by_alias=True) for r in self.reports]
-
-    def update_reports(self, reports: ReportsRequest):
-        """Update reports with results."""
-        self.reports = reports.reports
-        with open(os.path.join(self.cache_path, "reports.pickle"), "wb") as f:
-            pickle.dump(self.reports, f)
->>>>>>> 7e1c0185
-
     def get_table(self, columns):
         """Get the metadata DataFrame for a given slice.
 
